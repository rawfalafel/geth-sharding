package simulator

import (
	"context"
	"fmt"
	"io/ioutil"
	"testing"
	"time"

	"github.com/ethereum/go-ethereum/common"
	"github.com/ethereum/go-ethereum/event"
	"github.com/prysmaticlabs/prysm/beacon-chain/types"
	pb "github.com/prysmaticlabs/prysm/proto/beacon/p2p/v1"
	"github.com/prysmaticlabs/prysm/shared/database"
	"github.com/prysmaticlabs/prysm/shared/p2p"
	"github.com/prysmaticlabs/prysm/shared/testutil"
	"github.com/sirupsen/logrus"
	logTest "github.com/sirupsen/logrus/hooks/test"
)

func init() {
	logrus.SetLevel(logrus.DebugLevel)
	logrus.SetOutput(ioutil.Discard)
}

type mockP2P struct{}

func (mp *mockP2P) Subscribe(msg interface{}, channel interface{}) event.Subscription {
	return new(event.Feed).Subscribe(channel)
}

func (mp *mockP2P) Broadcast(msg interface{}) {}

func (mp *mockP2P) Send(msg interface{}, peer p2p.Peer) {}

type mockPOWChainService struct{}

func (mpow *mockPOWChainService) LatestBlockHash() common.Hash {
	return common.BytesToHash([]byte{})
}

type mockChainService struct{}

func (mc *mockChainService) CurrentActiveState() *types.ActiveState {
	return types.NewActiveState(&pb.ActiveState{})
}

func (mc *mockChainService) CurrentCrystallizedState() *types.CrystallizedState {
	return types.NewCrystallizedState(&pb.CrystallizedState{})
}

func TestLifecycle(t *testing.T) {
	hook := logTest.NewGlobal()
	db := database.NewKVStore()
	cfg := &Config{
		Delay:           time.Second,
		BlockRequestBuf: 0,
		P2P:             &mockP2P{},
		Web3Service:     &mockPOWChainService{},
		ChainService:    &mockChainService{},
		BeaconDB:        db,
		Validator:       false,
	}
	sim := NewSimulator(context.Background(), cfg)

	sim.Start()
	testutil.AssertLogsContain(t, hook, "Starting service")
	sim.Stop()
	testutil.AssertLogsContain(t, hook, "Stopping service")

	// The context should have been canceled.
	if sim.ctx.Err() == nil {
		t.Error("context was not canceled")
	}
}

func TestBroadcastBlockHash(t *testing.T) {
	hook := logTest.NewGlobal()
	db := database.NewKVStore()
	cfg := &Config{
		Delay:           time.Second,
		BlockRequestBuf: 0,
		P2P:             &mockP2P{},
		Web3Service:     &mockPOWChainService{},
		ChainService:    &mockChainService{},
		BeaconDB:        db,
		Validator:       false,
	}
	sim := NewSimulator(context.Background(), cfg)

	delayChan := make(chan time.Time)
	doneChan := make(chan struct{})
	exitRoutine := make(chan bool)

	go func() {
		sim.run(delayChan, doneChan)
		<-exitRoutine
	}()

	delayChan <- time.Time{}
	doneChan <- struct{}{}

	testutil.AssertLogsContain(t, hook, "Announcing block hash")

	exitRoutine <- true

	if len(sim.broadcastedBlockHashes) != 1 {
		t.Error("Did not store the broadcasted block hash")
	}
	hook.Reset()
}

func TestBlockRequest(t *testing.T) {
	hook := logTest.NewGlobal()
	db := database.NewKVStore()
	cfg := &Config{
		Delay:           time.Second,
		BlockRequestBuf: 0,
		P2P:             &mockP2P{},
		Web3Service:     &mockPOWChainService{},
		ChainService:    &mockChainService{},
		BeaconDB:        db,
		Validator:       true,
	}
	sim := NewSimulator(context.Background(), cfg)

	delayChan := make(chan time.Time)
	doneChan := make(chan struct{})
	exitRoutine := make(chan bool)

	go func() {
		sim.run(delayChan, doneChan)
		<-exitRoutine
	}()

	block := types.NewBlock(&pb.BeaconBlock{ParentHash: make([]byte, 32)})
	h, err := block.Hash()
	if err != nil {
		t.Fatal(err)
	}

	data := &pb.BeaconBlockRequest{
		Hash: h[:],
	}

	msg := p2p.Message{
		Peer: p2p.Peer{},
		Data: data,
	}

	sim.broadcastedBlocks[h] = block

	sim.blockRequestChan <- msg
	doneChan <- struct{}{}
	exitRoutine <- true

	testutil.AssertLogsContain(t, hook, fmt.Sprintf("Responding to full block request for hash: 0x%x", h))
}

<<<<<<< HEAD
=======
func TestBroadcastCrystallizedHash(t *testing.T) {
	hook := logTest.NewGlobal()
	db := database.NewKVStore()
	cfg := &Config{
		Delay:           time.Second,
		BlockRequestBuf: 0,
		P2P:             &mockP2P{},
		Web3Service:     &mockPOWChainService{},
		ChainService:    &mockChainService{},
		BeaconDB:        db,
		Validator:       true,
	}
	sim := NewSimulator(context.Background(), cfg)

	delayChan := make(chan time.Time)
	doneChan := make(chan struct{})
	exitRoutine := make(chan bool)

	sim.slotNum = 64
	sim.broadcastedBlockHashes = [][32]byte{}
	sim.broadcastedBlockHashes = append(sim.broadcastedBlockHashes, [32]byte{1})

	go func() {
		sim.run(delayChan, doneChan)
		<-exitRoutine
	}()

	delayChan <- time.Time{}
	doneChan <- struct{}{}

	testutil.AssertLogsContain(t, hook, "Announcing crystallized state hash")

	exitRoutine <- true

	if len(sim.broadcastedCrystallizedStates) != 1 {
		t.Error("Did not store the broadcasted state hash")
	}
	hook.Reset()
}

func TestCrystallizedRequest(t *testing.T) {
	hook := logTest.NewGlobal()
	db := database.NewKVStore()
	cfg := &Config{
		Delay:           time.Second,
		BlockRequestBuf: 0,
		P2P:             &mockP2P{},
		Web3Service:     &mockPOWChainService{},
		ChainService:    &mockChainService{},
		BeaconDB:        db,
		Validator:       true,
	}
	sim := NewSimulator(context.Background(), cfg)

	delayChan := make(chan time.Time)
	doneChan := make(chan struct{})
	exitRoutine := make(chan bool)

	go func() {
		sim.run(delayChan, doneChan)
		<-exitRoutine
	}()

	state := types.NewCrystallizedState(&pb.CrystallizedState{LastStateRecalc: 99})

	h, err := state.Hash()
	if err != nil {
		t.Fatal(err)
	}

	data := &pb.CrystallizedStateRequest{
		Hash: h[:],
	}

	msg := p2p.Message{
		Peer: p2p.Peer{},
		Data: data,
	}

	sim.broadcastedCrystallizedStates[h] = state

	sim.crystallizedStateRequestChan <- msg
	doneChan <- struct{}{}
	exitRoutine <- true

	testutil.AssertLogsContain(t, hook, fmt.Sprintf("Responding to crystallized state request for hash: 0x%x", h))
}

>>>>>>> bc8cc174
func TestLastSimulatedSession(t *testing.T) {
	db := database.NewKVStore()
	cfg := &Config{
		Delay:           time.Second,
		BlockRequestBuf: 0,
		P2P:             &mockP2P{},
		Web3Service:     &mockPOWChainService{},
		ChainService:    &mockChainService{},
		BeaconDB:        db,
		Validator:       true,
	}
	sim := NewSimulator(context.Background(), cfg)
	if err := db.Put([]byte("last-simulated-block"), []byte{}); err != nil {
		t.Fatalf("Could not store last simulated block: %v", err)
	}
	if _, err := sim.lastSimulatedSessionBlock(); err != nil {
		t.Errorf("could not fetch last simulated session block: %v", err)
	}
}

func TestDefaultConfig(t *testing.T) {
	if DefaultConfig().BlockRequestBuf != 100 {
		t.Errorf("incorrect default config for block request buffer")
	}
	if DefaultConfig().CrystallizedStateRequestBuf != 100 {
		t.Errorf("incorrect default config for crystallized state request buffer")
	}
	if DefaultConfig().Delay != time.Second*5 {
		t.Errorf("incorrect default config for delay")
	}
}<|MERGE_RESOLUTION|>--- conflicted
+++ resolved
@@ -157,97 +157,6 @@
 	testutil.AssertLogsContain(t, hook, fmt.Sprintf("Responding to full block request for hash: 0x%x", h))
 }
 
-<<<<<<< HEAD
-=======
-func TestBroadcastCrystallizedHash(t *testing.T) {
-	hook := logTest.NewGlobal()
-	db := database.NewKVStore()
-	cfg := &Config{
-		Delay:           time.Second,
-		BlockRequestBuf: 0,
-		P2P:             &mockP2P{},
-		Web3Service:     &mockPOWChainService{},
-		ChainService:    &mockChainService{},
-		BeaconDB:        db,
-		Validator:       true,
-	}
-	sim := NewSimulator(context.Background(), cfg)
-
-	delayChan := make(chan time.Time)
-	doneChan := make(chan struct{})
-	exitRoutine := make(chan bool)
-
-	sim.slotNum = 64
-	sim.broadcastedBlockHashes = [][32]byte{}
-	sim.broadcastedBlockHashes = append(sim.broadcastedBlockHashes, [32]byte{1})
-
-	go func() {
-		sim.run(delayChan, doneChan)
-		<-exitRoutine
-	}()
-
-	delayChan <- time.Time{}
-	doneChan <- struct{}{}
-
-	testutil.AssertLogsContain(t, hook, "Announcing crystallized state hash")
-
-	exitRoutine <- true
-
-	if len(sim.broadcastedCrystallizedStates) != 1 {
-		t.Error("Did not store the broadcasted state hash")
-	}
-	hook.Reset()
-}
-
-func TestCrystallizedRequest(t *testing.T) {
-	hook := logTest.NewGlobal()
-	db := database.NewKVStore()
-	cfg := &Config{
-		Delay:           time.Second,
-		BlockRequestBuf: 0,
-		P2P:             &mockP2P{},
-		Web3Service:     &mockPOWChainService{},
-		ChainService:    &mockChainService{},
-		BeaconDB:        db,
-		Validator:       true,
-	}
-	sim := NewSimulator(context.Background(), cfg)
-
-	delayChan := make(chan time.Time)
-	doneChan := make(chan struct{})
-	exitRoutine := make(chan bool)
-
-	go func() {
-		sim.run(delayChan, doneChan)
-		<-exitRoutine
-	}()
-
-	state := types.NewCrystallizedState(&pb.CrystallizedState{LastStateRecalc: 99})
-
-	h, err := state.Hash()
-	if err != nil {
-		t.Fatal(err)
-	}
-
-	data := &pb.CrystallizedStateRequest{
-		Hash: h[:],
-	}
-
-	msg := p2p.Message{
-		Peer: p2p.Peer{},
-		Data: data,
-	}
-
-	sim.broadcastedCrystallizedStates[h] = state
-
-	sim.crystallizedStateRequestChan <- msg
-	doneChan <- struct{}{}
-	exitRoutine <- true
-
-	testutil.AssertLogsContain(t, hook, fmt.Sprintf("Responding to crystallized state request for hash: 0x%x", h))
-}
-
->>>>>>> bc8cc174
 func TestLastSimulatedSession(t *testing.T) {
 	db := database.NewKVStore()
 	cfg := &Config{
@@ -272,9 +181,6 @@
 	if DefaultConfig().BlockRequestBuf != 100 {
 		t.Errorf("incorrect default config for block request buffer")
 	}
-	if DefaultConfig().CrystallizedStateRequestBuf != 100 {
-		t.Errorf("incorrect default config for crystallized state request buffer")
-	}
 	if DefaultConfig().Delay != time.Second*5 {
 		t.Errorf("incorrect default config for delay")
 	}
