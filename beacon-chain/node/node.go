--- conflicted
+++ resolved
@@ -177,34 +177,19 @@
 		}
 	}
 
-<<<<<<< HEAD
-	blockchainService, err := blockchain.NewChainService(context.TODO(), &blockchain.Config{
-		BeaconDB:         b.db,
-		Web3Service:      web3Service,
-		BeaconBlockBuf:   10,
-		IncomingBlockBuf: 100, // Big buffer to accommodate other feed subscribers.
-		DevMode:          devMode,
-=======
 	enableCrossLinks := ctx.GlobalBool(utils.EnableCrossLinks.Name)
 	enableRewardChecking := ctx.GlobalBool(utils.EnableRewardChecking.Name)
 	enableAttestationValidity := ctx.GlobalBool(utils.EnableAttestationValidity.Name)
 
-	beaconChain, err := blockchain.NewBeaconChain(genesisJSON, b.db.DB())
-	if err != nil {
-		return fmt.Errorf("could not register blockchain service: %v", err)
-	}
-
 	blockchainService, err := blockchain.NewChainService(context.TODO(), &blockchain.Config{
-		BeaconDB:                  b.db.DB(),
+		BeaconDB:                  b.db,
 		Web3Service:               web3Service,
-		Chain:                     beaconChain,
 		BeaconBlockBuf:            10,
 		IncomingBlockBuf:          100, // Big buffer to accommodate other feed subscribers.
 		EnablePOWChain:            enablePOWChain,
 		EnableCrossLinks:          enableCrossLinks,
 		EnableRewardChecking:      enableRewardChecking,
 		EnableAttestationValidity: enableAttestationValidity,
->>>>>>> 1abed55b
 	})
 	if err != nil {
 		return fmt.Errorf("could not register blockchain service: %v", err)
@@ -321,12 +306,7 @@
 		BeaconDB:        b.db,
 		P2P:             p2pService,
 		Web3Service:     web3Service,
-<<<<<<< HEAD
-		DevMode:         devMode,
-=======
-		ChainService:    chainService,
 		EnablePOWChain:  enablePOWChain,
->>>>>>> 1abed55b
 	}
 	simulatorService := simulator.NewSimulator(context.TODO(), cfg)
 	return b.services.RegisterService(simulatorService)
