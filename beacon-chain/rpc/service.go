// Package rpc defines the services that the beacon-chain uses to communicate via gRPC.
package rpc

import (
	"context"
	"errors"
	"fmt"
	"net"
	"time"

	"github.com/ethereum/go-ethereum/common"
	"github.com/ethereum/go-ethereum/event"
	"github.com/golang/protobuf/ptypes"
	"github.com/golang/protobuf/ptypes/empty"
	"github.com/prysmaticlabs/prysm/beacon-chain/casper"
	"github.com/prysmaticlabs/prysm/beacon-chain/params"
	"github.com/prysmaticlabs/prysm/beacon-chain/types"
	pbp2p "github.com/prysmaticlabs/prysm/proto/beacon/p2p/v1"
	pb "github.com/prysmaticlabs/prysm/proto/beacon/rpc/v1"
	"github.com/sirupsen/logrus"
	"google.golang.org/grpc"
	"google.golang.org/grpc/credentials"
)

var log = logrus.WithField("prefix", "rpc")

type beaconDB interface {
	// These methods can be called on-demand by a validator
	// to fetch canonical head and state.
	GetCanonicalBlock() (*types.Block, error)
	GetCrystallizedState() *types.CrystallizedState
}

type chainService interface {
	IncomingBlockFeed() *event.Feed
	// These methods are not called on-demand by a validator
	// but instead streamed to connected validators every
	// time the canonical head changes in the chain service.
	CanonicalBlockFeed() *event.Feed
	CanonicalCrystallizedStateFeed() *event.Feed
}

type attestationService interface {
	IncomingAttestationFeed() *event.Feed
}

type powChainService interface {
	LatestBlockHash() common.Hash
}

// Service defining an RPC server for a beacon node.
type Service struct {
	ctx                   context.Context
	cancel                context.CancelFunc
	beaconDB              beaconDB
	chainService          chainService
	powChainService       powChainService
	attestationService    attestationService
	port                  string
	listener              net.Listener
	withCert              string
	withKey               string
	grpcServer            *grpc.Server
	canonicalBlockChan    chan *types.Block
	canonicalStateChan    chan *types.CrystallizedState
	incomingAttestation   chan *types.Attestation
	devMode               bool
	slotAlignmentDuration time.Duration
}

// Config options for the beacon node RPC server.
type Config struct {
	Port               string
	CertFlag           string
	KeyFlag            string
	SubscriptionBuf    int
	BeaconDB           beaconDB
	ChainService       chainService
	POWChainService    powChainService
	AttestationService attestationService
	DevMode            bool
}

// NewRPCService creates a new instance of a struct implementing the BeaconServiceServer
// interface.
func NewRPCService(ctx context.Context, cfg *Config) *Service {
	ctx, cancel := context.WithCancel(ctx)
	return &Service{
		ctx:                   ctx,
		cancel:                cancel,
		beaconDB:              cfg.BeaconDB,
		chainService:          cfg.ChainService,
		powChainService:       cfg.POWChainService,
		attestationService:    cfg.AttestationService,
		port:                  cfg.Port,
		withCert:              cfg.CertFlag,
		withKey:               cfg.KeyFlag,
		slotAlignmentDuration: time.Duration(params.GetConfig().SlotDuration) * time.Second,
		canonicalBlockChan:    make(chan *types.Block, cfg.SubscriptionBuf),
		canonicalStateChan:    make(chan *types.CrystallizedState, cfg.SubscriptionBuf),
		incomingAttestation:   make(chan *types.Attestation, cfg.SubscriptionBuf),
		devMode:               cfg.DevMode,
	}
}

// Start the gRPC server.
func (s *Service) Start() {
	log.Info("Starting service")

	lis, err := net.Listen("tcp", fmt.Sprintf(":%s", s.port))
	if err != nil {
		log.Errorf("Could not listen to port :%s: %v", s.port, err)
		return
	}
	s.listener = lis
	log.Infof("RPC server listening on port :%s", s.port)

	if s.withCert != "" && s.withKey != "" {
		creds, err := credentials.NewServerTLSFromFile(s.withCert, s.withKey)
		if err != nil {
			log.Errorf("could not load TLS keys: %s", err)
		}
		s.grpcServer = grpc.NewServer(grpc.Creds(creds))
	} else {
		log.Warn("You are using an insecure gRPC connection! Please provide a certificate and key to use a secure connection")
		s.grpcServer = grpc.NewServer()
	}

	pb.RegisterBeaconServiceServer(s.grpcServer, s)
	pb.RegisterValidatorServiceServer(s.grpcServer, s)
	pb.RegisterProposerServiceServer(s.grpcServer, s)
	pb.RegisterAttesterServiceServer(s.grpcServer, s)
	go func() {
		err = s.grpcServer.Serve(lis)
		if err != nil {
			log.Errorf("Could not serve gRPC: %v", err)
		}
	}()
}

// Stop the service.
func (s *Service) Stop() error {
	log.Info("Stopping service")
	s.cancel()
	if s.listener != nil {
		s.grpcServer.GracefulStop()
		log.Debug("Initiated graceful stop of gRPC server")
	}
	return nil
}

// CanonicalHead of the current beacon chain. This method is requested on-demand
// by a validator when it is their time to propose or attest.
func (s *Service) CanonicalHead(ctx context.Context, req *empty.Empty) (*pbp2p.BeaconBlock, error) {
	block, err := s.beaconDB.GetCanonicalBlock()
	if err != nil {
		return nil, fmt.Errorf("could not get canonical head block: %v", err)
	}
	return block.Proto(), nil
}

// CurrentAssignmentsAndGenesisTime returns the current validator assignments
// based on the beacon node's current, canonical crystallized state.
// Validator clients send this request once upon establishing a connection
// to the beacon node in order to determine their role and assigned slot
// initially. This method also returns the genesis timestamp
// of the beacon node which will allow a validator client to setup a
// a ticker to keep track of the current beacon slot.
func (s *Service) CurrentAssignmentsAndGenesisTime(ctx context.Context, req *pb.ValidatorAssignmentRequest) (*pb.CurrentAssignmentsResponse, error) {
	// This error is safe to ignore as we are initializing a proto timestamp
	// from a constant value (genesis time is constant in the protocol
	// and defined in the params.GetConfig().package).
	// #nosec G104
<<<<<<< HEAD
	protoGenesis, _ := ptypes.TimestampProto(params.GenesisTime)
	cState := s.beaconDB.GetCrystallizedState()

=======
	protoGenesis, _ := ptypes.TimestampProto(params.GetConfig().GenesisTime)
	cState := s.chainService.CurrentCrystallizedState()
>>>>>>> d65e2a41
	var keys []*pb.PublicKey
	if req.AllValidators {
		for _, val := range cState.Validators() {
			keys = append(keys, &pb.PublicKey{PublicKey: val.GetPublicKey()})
		}
	} else {
		keys = req.GetPublicKeys()
		if len(keys) == 0 {
			return nil, errors.New("no public keys specified in request")
		}
	}
	log.Info(len(cState.Validators()))
	assignments, err := assignmentsForPublicKeys(keys, cState)
	if err != nil {
		return nil, fmt.Errorf("could not get assignments for public keys: %v", err)
	}

	return &pb.CurrentAssignmentsResponse{
		GenesisTimestamp: protoGenesis,
		Assignments:      assignments,
	}, nil
}

// ProposeBlock is called by a proposer in a sharding validator and a full beacon node
// sends the request into a beacon block that can then be included in a canonical chain.
func (s *Service) ProposeBlock(ctx context.Context, req *pb.ProposeRequest) (*pb.ProposeResponse, error) {
	var powChainHash common.Hash
	if s.devMode {
		powChainHash = common.BytesToHash([]byte("stub"))
	} else {
		powChainHash = s.powChainService.LatestBlockHash()
	}
	data := &pbp2p.BeaconBlock{
		SlotNumber:  req.GetSlotNumber(),
		PowChainRef: powChainHash[:],
		ParentHash:  req.GetParentHash(),
		Timestamp:   req.GetTimestamp(),
	}
	block := types.NewBlock(data)
	h, err := block.Hash()
	if err != nil {
		return nil, fmt.Errorf("could not hash block: %v", err)
	}
	log.WithField("blockHash", fmt.Sprintf("0x%x", h)).Debugf("Block proposal received via RPC")
	// We relay the received block from the proposer to the chain service for processing.
	s.chainService.IncomingBlockFeed().Send(block)
	return &pb.ProposeResponse{BlockHash: h[:]}, nil
}

// AttestHead is a function called by an attester in a sharding validator to vote
// on a block.
func (s *Service) AttestHead(ctx context.Context, req *pb.AttestRequest) (*pb.AttestResponse, error) {
	attestation := types.NewAttestation(req.Attestation)
	h, err := attestation.Hash()
	if err != nil {
		return nil, fmt.Errorf("could not hash attestation: %v", err)
	}

	// Relays the attestation to chain service.
	s.attestationService.IncomingAttestationFeed().Send(attestation)

	return &pb.AttestResponse{AttestationHash: h[:]}, nil
}

// LatestAttestation streams the latest processed attestations to the rpc clients.
func (s *Service) LatestAttestation(req *empty.Empty, stream pb.BeaconService_LatestAttestationServer) error {
	sub := s.attestationService.IncomingAttestationFeed().Subscribe(s.incomingAttestation)

	defer sub.Unsubscribe()

	for {
		select {
		case attestation := <-s.incomingAttestation:
			log.Info("Sending attestation to RPC clients")
			if err := stream.Send(attestation.Proto()); err != nil {
				return err
			}
		case <-sub.Err():
			log.Debug("Subscriber closed, exiting goroutine")
			return nil
		case <-s.ctx.Done():
			log.Debug("RPC context closed, exiting goroutine")
			return nil
		}
	}
}

// ValidatorShardID is called by a validator to get the shard ID of where it's suppose
// to proposer or attest.
func (s *Service) ValidatorShardID(ctx context.Context, req *pb.PublicKey) (*pb.ShardIDResponse, error) {
	cState := s.beaconDB.GetCrystallizedState()

	shardID, err := casper.ValidatorShardID(
		req.PublicKey,
		cState.CurrentDynasty(),
		cState.Validators(),
		cState.ShardAndCommitteesForSlots(),
	)
	if err != nil {
		return nil, fmt.Errorf("could not get validator shard ID: %v", err)
	}

	return &pb.ShardIDResponse{ShardId: shardID}, nil
}

// ValidatorSlotAndResponsibility fetches a validator's assigned slot number
// and whether it should act as a proposer/attester.
func (s *Service) ValidatorSlotAndResponsibility(ctx context.Context, req *pb.PublicKey) (*pb.SlotResponsibilityResponse, error) {
	cState := s.beaconDB.GetCrystallizedState()

	slot, responsibility, err := casper.ValidatorSlotAndResponsibility(
		req.PublicKey,
		cState.CurrentDynasty(),
		cState.Validators(),
		cState.ShardAndCommitteesForSlots(),
	)
	if err != nil {
		return nil, fmt.Errorf("could not get assigned validator slot for attester/proposer: %v", err)
	}

	var role pb.ValidatorRole
	if responsibility == "proposer" {
		role = pb.ValidatorRole_PROPOSER
	} else if responsibility == "attester" {
		role = pb.ValidatorRole_ATTESTER
	}

	return &pb.SlotResponsibilityResponse{Slot: slot, Role: role}, nil
}

// ValidatorIndex is called by a validator to get its index location that corresponds
// to the attestation bit fields.
func (s *Service) ValidatorIndex(ctx context.Context, req *pb.PublicKey) (*pb.IndexResponse, error) {
	cState := s.beaconDB.GetCrystallizedState()

	index, err := casper.ValidatorIndex(
		req.PublicKey,
		cState.CurrentDynasty(),
		cState.Validators(),
	)
	if err != nil {
		return nil, fmt.Errorf("could not get validator index: %v", err)
	}

	return &pb.IndexResponse{Index: index}, nil
}

// ValidatorAssignments streams validator assignments every cycle transition
// to clients that request to watch a subset of public keys in the
// CrystallizedState's active validator set.
func (s *Service) ValidatorAssignments(
	req *pb.ValidatorAssignmentRequest,
	stream pb.BeaconService_ValidatorAssignmentsServer) error {
	sub := s.chainService.CanonicalCrystallizedStateFeed().Subscribe(s.canonicalStateChan)
	defer sub.Unsubscribe()
	for {
		select {
		case cState := <-s.canonicalStateChan:

			log.Info("Sending new cycle assignments to validator clients")

			var keys []*pb.PublicKey
			if req.AllValidators {
				for _, val := range cState.Validators() {
					keys = append(keys, &pb.PublicKey{PublicKey: val.GetPublicKey()})
				}
			} else {
				keys = req.GetPublicKeys()
				if len(keys) == 0 {
					return errors.New("no public keys specified in request")
				}
			}

			assignments, err := assignmentsForPublicKeys(keys, cState)
			if err != nil {
				return fmt.Errorf("could not get assignments for public keys: %v", err)
			}

			// We create a response consisting of all the assignments for each
			// corresponding, valid public key in the request. We also include
			// the beacon node's current beacon slot in the response.
			res := &pb.ValidatorAssignmentResponse{
				Assignments: assignments,
			}
			if err := stream.Send(res); err != nil {
				return err
			}
		case <-sub.Err():
			log.Debug("Subscriber closed, exiting goroutine")
			return nil
		case <-s.ctx.Done():
			log.Debug("RPC context closed, exiting goroutine")
			return nil
		}
	}
}

// assignmentsForPublicKeys fetches the validator assignments for a subset of public keys
// given a crystallized state.
func assignmentsForPublicKeys(keys []*pb.PublicKey, cState *types.CrystallizedState) ([]*pb.Assignment, error) {
	// Next, for each public key in the request, we build
	// up an array of assignments.
	assignments := []*pb.Assignment{}
	for _, val := range keys {
		// For the corresponding public key and current crystallized state,
		// we determine the assigned slot for the validator and whether it
		// should act as a proposer or attester.
		assignedSlot, responsibility, err := casper.ValidatorSlotAndResponsibility(
			val.GetPublicKey(),
			cState.CurrentDynasty(),
			cState.Validators(),
			cState.ShardAndCommitteesForSlots(),
		)
		if err != nil {
			return nil, err
		}

		var role pb.ValidatorRole
		if responsibility == "proposer" {
			role = pb.ValidatorRole_PROPOSER
		} else {
			role = pb.ValidatorRole_ATTESTER
		}

		// We determine the assigned shard ID for the validator
		// based on a public key and current crystallized state.
		shardID, err := casper.ValidatorShardID(
			val.GetPublicKey(),
			cState.CurrentDynasty(),
			cState.Validators(),
			cState.ShardAndCommitteesForSlots(),
		)
		if err != nil {
			return nil, err
		}
		assignments = append(assignments, &pb.Assignment{
			PublicKey:    val,
			ShardId:      shardID,
			Role:         role,
			AssignedSlot: assignedSlot,
		})
	}
	return assignments, nil
}<|MERGE_RESOLUTION|>--- conflicted
+++ resolved
@@ -171,14 +171,8 @@
 	// from a constant value (genesis time is constant in the protocol
 	// and defined in the params.GetConfig().package).
 	// #nosec G104
-<<<<<<< HEAD
-	protoGenesis, _ := ptypes.TimestampProto(params.GenesisTime)
+	protoGenesis, _ := ptypes.TimestampProto(params.GetConfig().GenesisTime)
 	cState := s.beaconDB.GetCrystallizedState()
-
-=======
-	protoGenesis, _ := ptypes.TimestampProto(params.GetConfig().GenesisTime)
-	cState := s.chainService.CurrentCrystallizedState()
->>>>>>> d65e2a41
 	var keys []*pb.PublicKey
 	if req.AllValidators {
 		for _, val := range cState.Validators() {
