package sync

import (
	"context"
	"io/ioutil"
	"testing"
	"time"

	"github.com/ethereum/go-ethereum/event"
	"github.com/prysmaticlabs/prysm/beacon-chain/types"
	pb "github.com/prysmaticlabs/prysm/proto/beacon/p2p/v1"
	"github.com/prysmaticlabs/prysm/shared/p2p"
	"github.com/prysmaticlabs/prysm/shared/testutil"
	"github.com/sirupsen/logrus"
	logTest "github.com/sirupsen/logrus/hooks/test"
	"golang.org/x/crypto/blake2b"
)

func init() {
	logrus.SetLevel(logrus.DebugLevel)
	logrus.SetOutput(ioutil.Discard)
}

type mockP2P struct {
}

func (mp *mockP2P) Subscribe(msg interface{}, channel interface{}) event.Subscription {
	return new(event.Feed).Subscribe(channel)
}

func (mp *mockP2P) Broadcast(msg interface{}) {}

func (mp *mockP2P) Send(msg interface{}, peer p2p.Peer) {
}

type mockChainService struct {
	processedBlockHashes [][32]byte
}

func (ms *mockChainService) ProcessBlock(b *types.Block) {
	h, _ := b.Hash()
	if ms.processedBlockHashes == nil {
		ms.processedBlockHashes = [][32]byte{}
	}
	ms.processedBlockHashes = append(ms.processedBlockHashes, h)
}

func (ms *mockChainService) ContainsBlock(h [32]byte) bool {
	for _, h1 := range ms.processedBlockHashes {
		if h == h1 {
			return true
		}
	}
	return false
}

func (ms *mockChainService) ProcessedBlockHashes() [][32]byte {
	return ms.processedBlockHashes
}

func (ms *mockChainService) SaveBlock(block *types.Block) error {
	return nil
}

func (ms *mockChainService) HasStoredState() (bool, error) {
	return false, nil
}

func TestProcessBlockHash(t *testing.T) {
	hook := logTest.NewGlobal()

	// set the channel's buffer to 0 to make channel interactions blocking
	cfg := Config{BlockHashBufferSize: 0, BlockBufferSize: 0}
	ss := NewSyncService(context.Background(), cfg, &mockP2P{}, &mockChainService{})

	exitRoutine := make(chan bool)

	go func() {
		ss.run(ss.ctx.Done())
		exitRoutine <- true
	}()

	announceHash := blake2b.Sum512([]byte{})
	hashAnnounce := &pb.BeaconBlockHashAnnounce{
		Hash: announceHash[:],
	}

	msg := p2p.Message{
		Peer: p2p.Peer{},
		Data: hashAnnounce,
	}

	// if a new hash is processed
	ss.announceBlockHashBuf <- msg

	ss.cancel()
	<-exitRoutine

	testutil.AssertLogsContain(t, hook, "requesting full block data from sender")
	hook.Reset()
}

func TestProcessBlock(t *testing.T) {
	hook := logTest.NewGlobal()

	cfg := Config{BlockHashBufferSize: 0, BlockBufferSize: 0}
	ms := &mockChainService{}
	ss := NewSyncService(context.Background(), cfg, &mockP2P{}, ms)

	exitRoutine := make(chan bool)

	go func() {
		ss.run(ss.ctx.Done())
		exitRoutine <- true
	}()

	data := &pb.BeaconBlock{
		PowChainRef: []byte{1, 2, 3, 4, 5},
		ParentHash:  make([]byte, 32),
	}

	responseBlock := &pb.BeaconBlockResponse{
		Block: data,
	}

	msg := p2p.Message{
		Peer: p2p.Peer{},
		Data: responseBlock,
	}

	ss.blockBuf <- msg
	ss.cancel()
	<-exitRoutine

	block := types.NewBlock(data)
	h, err := block.Hash()
	if err != nil {
		t.Fatal(err)
	}

	if ms.processedBlockHashes[0] != h {
		t.Errorf("Expected processed hash to be equal to block hash. wanted=%x, got=%x", h, ms.processedBlockHashes[0])
	}
	hook.Reset()
}

func TestProcessMultipleBlocks(t *testing.T) {
	hook := logTest.NewGlobal()

	cfg := Config{BlockHashBufferSize: 0, BlockBufferSize: 0}
	ms := &mockChainService{}
	ss := NewSyncService(context.Background(), cfg, &mockP2P{}, ms)

	exitRoutine := make(chan bool)

	go func() {
		ss.run(ss.ctx.Done())
		exitRoutine <- true
	}()

	data1 := &pb.BeaconBlock{
		PowChainRef: []byte{1, 2, 3, 4, 5},
		ParentHash:  make([]byte, 32),
	}

	responseBlock1 := &pb.BeaconBlockResponse{
		Block: data1,
	}

	msg1 := p2p.Message{
		Peer: p2p.Peer{},
		Data: responseBlock1,
	}

	data2 := &pb.BeaconBlock{
		PowChainRef: []byte{6, 7, 8, 9, 10},
		ParentHash:  make([]byte, 32),
	}

	responseBlock2 := &pb.BeaconBlockResponse{
		Block: data2,
	}

	msg2 := p2p.Message{
		Peer: p2p.Peer{},
		Data: responseBlock2,
	}

	ss.blockBuf <- msg1
	ss.blockBuf <- msg2
	ss.cancel()
	<-exitRoutine

	block1 := types.NewBlock(data1)
	h1, err := block1.Hash()
	if err != nil {
		t.Fatal(err)
	}

	block2 := types.NewBlock(data2)
	h2, err := block2.Hash()
	if err != nil {
		t.Fatal(err)
	}

	// Sync service broadcasts the two separate blocks
	// and forwards them to to the local chain.
	if ms.processedBlockHashes[0] != h1 {
		t.Errorf("Expected processed hash to be equal to block hash. wanted=%x, got=%x", h1, ms.processedBlockHashes[0])
	}
	if ms.processedBlockHashes[1] != h2 {
		t.Errorf("Expected processed hash to be equal to block hash. wanted=%x, got=%x", h2, ms.processedBlockHashes[1])
	}
	hook.Reset()
}

func TestProcessSameBlock(t *testing.T) {
	hook := logTest.NewGlobal()

	cfg := Config{BlockHashBufferSize: 0, BlockBufferSize: 0}
	ms := &mockChainService{}
	ss := NewSyncService(context.Background(), cfg, &mockP2P{}, ms)

	exitRoutine := make(chan bool)

	go func() {
		ss.run(ss.ctx.Done())
		exitRoutine <- true
	}()

	data := &pb.BeaconBlock{
		PowChainRef: []byte{1, 2, 3},
		ParentHash:  make([]byte, 32),
	}

	responseBlock := &pb.BeaconBlockResponse{
		Block: data,
	}

	msg := p2p.Message{
		Peer: p2p.Peer{},
		Data: responseBlock,
	}
	ss.blockBuf <- msg
	ss.blockBuf <- msg
	ss.cancel()
	<-exitRoutine

	block := types.NewBlock(data)
	h, err := block.Hash()
	if err != nil {
		t.Fatal(err)
	}

	// Sync service broadcasts the two separate blocks
	// and forwards them to to the local chain.
	if len(ms.processedBlockHashes) > 1 {
		t.Error("Should have only processed one block, processed both instead")
	}
	if ms.processedBlockHashes[0] != h {
		t.Errorf("Expected processed hash to be equal to block hash. wanted=%x, got=%x", h, ms.processedBlockHashes[0])
	}
	hook.Reset()
}

<<<<<<< HEAD
=======
func TestProcessCrystallizedHash(t *testing.T) {
	hook := logTest.NewGlobal()

	// set the channel's buffer to 0 to make channel interactions blocking
	cfg := Config{CrystallizedStateHashBufferSize: 0, CrystallizedStateBufferSize: 0}
	ss := NewSyncService(context.Background(), cfg, &mockP2P{}, &mockChainService{})

	exitRoutine := make(chan bool)

	go func() {
		ss.run(ss.ctx.Done())
		exitRoutine <- true
	}()

	announceHash := blake2b.Sum512([]byte{})
	hashAnnounce := &pb.CrystallizedStateHashAnnounce{
		Hash: announceHash[:],
	}

	msg := p2p.Message{
		Peer: p2p.Peer{},
		Data: hashAnnounce,
	}

	ss.announceCrystallizedHashBuf <- msg

	ss.cancel()
	<-exitRoutine
	testutil.AssertLogsContain(t, hook, "Received crystallized state hash, requesting state data from sender")

	hook.Reset()
}

func TestProcessActiveHash(t *testing.T) {
	hook := logTest.NewGlobal()

	// set the channel's buffer to 0 to make channel interactions blocking
	cfg := Config{ActiveStateHashBufferSize: 0, ActiveStateBufferSize: 0}
	ss := NewSyncService(context.Background(), cfg, &mockP2P{}, &mockChainService{})

	exitRoutine := make(chan bool)

	go func() {
		ss.run(ss.ctx.Done())
		exitRoutine <- true
	}()

	announceHash := blake2b.Sum512([]byte{})
	hashAnnounce := &pb.ActiveStateHashAnnounce{
		Hash: announceHash[:],
	}

	msg := p2p.Message{
		Peer: p2p.Peer{},
		Data: hashAnnounce,
	}

	ss.announceActiveHashBuf <- msg

	ss.cancel()
	<-exitRoutine
	testutil.AssertLogsContain(t, hook, "Received active state hash, requesting state data from sender")

	hook.Reset()
}

func TestProcessBadCrystallizedHash(t *testing.T) {
	hook := logTest.NewGlobal()

	// set the channel's buffer to 0 to make channel interactions blocking
	cfg := Config{CrystallizedStateHashBufferSize: 0, CrystallizedStateBufferSize: 0}
	ss := NewSyncService(context.Background(), cfg, &mockP2P{}, &mockChainService{})

	exitRoutine := make(chan bool)

	go func() {
		ss.run(ss.ctx.Done())
		exitRoutine <- true
	}()

	// Send blockHashAnnounce msg format to crystallized state channel. Should fail
	announceHash := blake2b.Sum512([]byte{})
	hashAnnounce := &pb.BeaconBlockHashAnnounce{
		Hash: announceHash[:],
	}

	msg := p2p.Message{
		Peer: p2p.Peer{},
		Data: hashAnnounce,
	}

	ss.announceCrystallizedHashBuf <- msg

	ss.cancel()
	<-exitRoutine
	testutil.AssertLogsContain(t, hook, "Received malformed crystallized state hash announcement p2p message")

	hook.Reset()
}

func TestProcessBadActiveHash(t *testing.T) {
	hook := logTest.NewGlobal()

	// set the channel's buffer to 0 to make channel interactions blocking
	cfg := Config{ActiveStateHashBufferSize: 0, ActiveStateBufferSize: 0}
	ss := NewSyncService(context.Background(), cfg, &mockP2P{}, &mockChainService{})

	exitRoutine := make(chan bool)

	go func() {
		ss.run(ss.ctx.Done())
		exitRoutine <- true
	}()

	// Send blockHashAnnounce msg format to active state channel. Should fail
	announceHash := blake2b.Sum512([]byte{})
	hashAnnounce := &pb.BeaconBlockHashAnnounce{
		Hash: announceHash[:],
	}

	msg := p2p.Message{
		Peer: p2p.Peer{},
		Data: hashAnnounce,
	}

	ss.announceActiveHashBuf <- msg

	ss.cancel()
	<-exitRoutine
	testutil.AssertLogsContain(t, hook, "Received malformed active state hash announcement p2p message")

	hook.Reset()
}

func TestProcessCrystallizedStates(t *testing.T) {
	hook := logTest.NewGlobal()

	cfg := Config{CrystallizedStateHashBufferSize: 0, CrystallizedStateBufferSize: 0}
	ms := &mockChainService{}
	ss := NewSyncService(context.Background(), cfg, &mockP2P{}, ms)

	exitRoutine := make(chan bool)

	go func() {
		ss.run(ss.ctx.Done())
		exitRoutine <- true
	}()

	data1 := &pb.CrystallizedState{
		LastJustifiedSlot: 100,
		LastFinalizedSlot: 99,
	}
	data2 := &pb.CrystallizedState{
		LastJustifiedSlot: 100,
		LastFinalizedSlot: 98,
	}

	responseState1 := &pb.CrystallizedStateResponse{
		CrystallizedState: data1,
	}
	responseState2 := &pb.CrystallizedStateResponse{
		CrystallizedState: data2,
	}

	msg1 := p2p.Message{
		Peer: p2p.Peer{},
		Data: responseState1,
	}
	msg2 := p2p.Message{
		Peer: p2p.Peer{},
		Data: responseState2,
	}

	ss.crystallizedStateBuf <- msg1
	ss.crystallizedStateBuf <- msg2
	ss.cancel()
	<-exitRoutine

	state1 := types.NewCrystallizedState(data1)
	state2 := types.NewCrystallizedState(data2)

	h, err := state1.Hash()
	if err != nil {
		t.Fatal(err)
	}
	if ms.processedCrystallizedHashes[0] != h {
		t.Errorf("Expected processed hash to be equal to state hash. wanted=%x, got=%x", h, ms.processedCrystallizedHashes[0])
	}

	h, err = state2.Hash()
	if err != nil {
		t.Fatal(err)
	}
	if ms.processedCrystallizedHashes[1] != h {
		t.Errorf("Expected processed hash to be equal to state hash. wanted=%x, got=%x", h, ms.processedCrystallizedHashes[1])
	}

	hook.Reset()
}

func TestProcessActiveStates(t *testing.T) {
	hook := logTest.NewGlobal()

	cfg := Config{ActiveStateHashBufferSize: 0, ActiveStateBufferSize: 0}
	ms := &mockChainService{}
	ss := NewSyncService(context.Background(), cfg, &mockP2P{}, ms)

	exitRoutine := make(chan bool)

	go func() {
		ss.run(ss.ctx.Done())
		exitRoutine <- true
	}()

	state1 := &pb.ActiveState{
		RecentBlockHashes: [][]byte{{'A'}, {'B'}, {'C'}},
	}
	state2 := &pb.ActiveState{
		RecentBlockHashes: [][]byte{{1}, {2}, {3}},
	}

	responseState1 := &pb.ActiveStateResponse{
		ActiveState: state1,
	}
	responseState2 := &pb.ActiveStateResponse{
		ActiveState: state2,
	}

	msg1 := p2p.Message{
		Peer: p2p.Peer{},
		Data: responseState1,
	}
	msg2 := p2p.Message{
		Peer: p2p.Peer{},
		Data: responseState2,
	}

	ss.activeStateBuf <- msg1
	ss.activeStateBuf <- msg2
	ss.cancel()
	<-exitRoutine

	state := types.NewActiveState(state1)
	h, err := state.Hash()
	if err != nil {
		t.Fatal(err)
	}

	if ms.processedActiveHashes[0] != h {
		t.Errorf("Expected processed hash to be equal to state hash. wanted=%x, got=%x", h, ms.processedActiveHashes[0])
	}

	state = types.NewActiveState(state2)
	h, err = state.Hash()
	if err != nil {
		t.Fatal(err)
	}

	if ms.processedActiveHashes[1] != h {
		t.Errorf("Expected processed hash to be equal to state hash. wanted=%x, got=%x", h, ms.processedActiveHashes[1])
	}

	hook.Reset()
}

func TestProcessSameCrystallizedState(t *testing.T) {
	hook := logTest.NewGlobal()

	cfg := Config{CrystallizedStateHashBufferSize: 0, CrystallizedStateBufferSize: 0}
	ms := &mockChainService{}
	ss := NewSyncService(context.Background(), cfg, &mockP2P{}, ms)

	exitRoutine := make(chan bool)

	go func() {
		ss.run(ss.ctx.Done())
		exitRoutine <- true
	}()

	data := &pb.CrystallizedState{
		LastJustifiedSlot: 100,
		LastFinalizedSlot: 99,
	}

	responseState := &pb.CrystallizedStateResponse{
		CrystallizedState: data,
	}

	msg1 := p2p.Message{
		Peer: p2p.Peer{},
		Data: responseState,
	}
	msg2 := p2p.Message{
		Peer: p2p.Peer{},
		Data: responseState,
	}

	ss.crystallizedStateBuf <- msg1
	ss.crystallizedStateBuf <- msg2
	ss.cancel()
	<-exitRoutine

	state := types.NewCrystallizedState(data)

	h, err := state.Hash()
	if err != nil {
		t.Fatal(err)
	}
	if len(ms.processedCrystallizedHashes) > 1 {
		t.Errorf("Processed more hash than it was received. Got=%x", len(ms.processedCrystallizedHashes))
	}
	if ms.processedCrystallizedHashes[0] != h {
		t.Errorf("Expected processed hash to be equal to state hash. wanted=%x, got=%x", h, ms.processedCrystallizedHashes[0])
	}

	hook.Reset()
}

func TestProcessSameActiveState(t *testing.T) {
	hook := logTest.NewGlobal()

	cfg := Config{ActiveStateHashBufferSize: 0, ActiveStateBufferSize: 0}
	ms := &mockChainService{}
	ss := NewSyncService(context.Background(), cfg, &mockP2P{}, ms)

	exitRoutine := make(chan bool)

	go func() {
		ss.run(ss.ctx.Done())
		exitRoutine <- true
	}()

	data := &pb.ActiveState{
		RecentBlockHashes: [][]byte{{'A'}, {'B'}, {'C'}},
	}

	responseState1 := &pb.ActiveStateResponse{
		ActiveState: data,
	}

	msg1 := p2p.Message{
		Peer: p2p.Peer{},
		Data: responseState1,
	}
	msg2 := p2p.Message{
		Peer: p2p.Peer{},
		Data: responseState1,
	}

	ss.activeStateBuf <- msg1
	ss.activeStateBuf <- msg2
	ss.cancel()
	<-exitRoutine

	state := types.NewActiveState(data)

	h, err := state.Hash()
	if err != nil {
		t.Fatal(err)
	}
	if len(ms.processedActiveHashes) > 1 {
		t.Errorf("Processed more hash than it was received. Got=%x", len(ms.processedActiveHashes))
	}
	if ms.processedActiveHashes[0] != h {
		t.Errorf("Expected processed hash to be equal to state hash. wanted=%x, got=%x", h, ms.processedActiveHashes[0])
	}

	hook.Reset()
}

>>>>>>> bc8cc174
func TestSetBlockForInitialSync(t *testing.T) {
	hook := logTest.NewGlobal()

	cfg := Config{BlockBufferSize: 0, CrystallizedStateBufferSize: 0}
	ms := &mockChainService{}
	ss := NewSyncService(context.Background(), cfg, &mockP2P{}, ms)

	exitRoutine := make(chan bool)
	delayChan := make(chan time.Time)

	go func() {
		ss.runInitialSync(delayChan, ss.ctx.Done())
		exitRoutine <- true
	}()

	generichash := make([]byte, 32)
	generichash[0] = 'a'

	block := &pb.BeaconBlock{
		PowChainRef:           []byte{1, 2, 3},
		ParentHash:            generichash,
		SlotNumber:            uint64(20),
		CrystallizedStateHash: generichash,
	}

	blockResponse := &pb.BeaconBlockResponse{Block: block}

	msg1 := p2p.Message{
		Peer: p2p.Peer{},
		Data: blockResponse,
	}

	ss.blockBuf <- msg1

	ss.cancel()
	<-exitRoutine

	var hash [32]byte
	copy(hash[:], blockResponse.Block.CrystallizedStateHash)

	if hash != ss.initialCrystallizedStateHash {
		t.Fatalf("Crystallized state hash not updated: %x", blockResponse.Block.CrystallizedStateHash)
	}

	hook.Reset()

}

func TestSavingBlocksInSync(t *testing.T) {
	hook := logTest.NewGlobal()

	cfg := Config{BlockBufferSize: 0, CrystallizedStateBufferSize: 0}
	ms := &mockChainService{}
	ss := NewSyncService(context.Background(), cfg, &mockP2P{}, ms)

	exitRoutine := make(chan bool)
	delayChan := make(chan time.Time)

	go func() {
		ss.runInitialSync(delayChan, ss.ctx.Done())
		exitRoutine <- true
	}()

	generichash := make([]byte, 32)
	generichash[0] = 'a'

	crystallizedState := &pb.CrystallizedState{
		LastFinalizedSlot: 99,
	}

	stateResponse := &pb.CrystallizedStateResponse{
		CrystallizedState: crystallizedState,
	}

	incorrectState := &pb.CrystallizedState{
		LastFinalizedSlot: 9,
		LastJustifiedSlot: 20,
	}

	incorrectStateResponse := &pb.CrystallizedStateResponse{
		CrystallizedState: incorrectState,
	}

	crystallizedStateHash, err := types.NewCrystallizedState(crystallizedState).Hash()
	if err != nil {
		t.Fatalf("unable to get hash of crystallized state: %v", err)
	}

	getBlockResponseMsg := func(slotNumber uint64) p2p.Message {
		block := &pb.BeaconBlock{
			PowChainRef:           []byte{1, 2, 3},
			ParentHash:            generichash,
			SlotNumber:            slotNumber,
			CrystallizedStateHash: crystallizedStateHash[:],
		}

		blockResponse := &pb.BeaconBlockResponse{
			Block: block,
		}

		return p2p.Message{
			Peer: p2p.Peer{},
			Data: blockResponse,
		}
	}

	msg1 := getBlockResponseMsg(0)

	msg2 := p2p.Message{
		Peer: p2p.Peer{},
		Data: incorrectStateResponse,
	}

	ss.blockBuf <- msg1
	ss.crystallizedStateBuf <- msg2

	if ss.currentSlotNumber == incorrectStateResponse.CrystallizedState.LastFinalizedSlot {
		t.Fatalf("Crystallized state updated incorrectly: %x", ss.currentSlotNumber)
	}

	msg2.Data = stateResponse

	ss.crystallizedStateBuf <- msg2

	if crystallizedStateHash != ss.initialCrystallizedStateHash {
		br := msg1.Data.(*pb.BeaconBlockResponse)
		t.Fatalf("Crystallized state hash not updated: %x", br.Block.CrystallizedStateHash)
	}

	msg1 = getBlockResponseMsg(30)
	ss.blockBuf <- msg1

	if stateResponse.CrystallizedState.GetLastFinalizedSlot() != ss.currentSlotNumber {
		t.Fatalf("slotnumber saved when it was not supposed too: %v", stateResponse.CrystallizedState.GetLastFinalizedSlot())
	}

	msg1 = getBlockResponseMsg(100)
	ss.blockBuf <- msg1

	ss.cancel()
	<-exitRoutine

	br := msg1.Data.(*pb.BeaconBlockResponse)
	if br.Block.GetSlotNumber() != ss.currentSlotNumber {
		t.Fatalf("slotnumber not updated despite receiving a valid block: %v", ss.currentSlotNumber)
	}

	hook.Reset()

}

func TestDelayChan(t *testing.T) {
	hook := logTest.NewGlobal()
	cfg := Config{BlockBufferSize: 0, CrystallizedStateBufferSize: 0}
	ms := &mockChainService{}
	ss := NewSyncService(context.Background(), cfg, &mockP2P{}, ms)

	exitRoutine := make(chan bool)
	delayChan := make(chan time.Time)

	go func() {
		ss.runInitialSync(delayChan, ss.ctx.Done())
		exitRoutine <- true
	}()

	generichash := make([]byte, 32)
	generichash[0] = 'a'

	crystallizedstate := &pb.CrystallizedState{
		LastFinalizedSlot: 99,
	}

	stateResponse := &pb.CrystallizedStateResponse{
		CrystallizedState: crystallizedstate,
	}

	crystallizedStateHash, err := types.NewCrystallizedState(stateResponse.CrystallizedState).Hash()
	if err != nil {
		t.Fatalf("unable to get hash of crystallized state: %v", err)
	}

	block := &pb.BeaconBlock{
		PowChainRef:           []byte{1, 2, 3},
		ParentHash:            generichash,
		SlotNumber:            uint64(20),
		CrystallizedStateHash: crystallizedStateHash[:],
	}

	blockResponse := &pb.BeaconBlockResponse{
		Block: block,
	}

	msg1 := p2p.Message{
		Peer: p2p.Peer{},
		Data: blockResponse,
	}

	msg2 := p2p.Message{
		Peer: p2p.Peer{},
		Data: stateResponse,
	}

	ss.blockBuf <- msg1

	ss.crystallizedStateBuf <- msg2

	blockResponse.Block.SlotNumber = 100
	msg1.Data = blockResponse

	ss.blockBuf <- msg1

	delayChan <- time.Time{}

	ss.cancel()
	<-exitRoutine

	testutil.AssertLogsContain(t, hook, "Exiting initial sync and starting normal sync")

	hook.Reset()

}<|MERGE_RESOLUTION|>--- conflicted
+++ resolved
@@ -263,379 +263,6 @@
 	hook.Reset()
 }
 
-<<<<<<< HEAD
-=======
-func TestProcessCrystallizedHash(t *testing.T) {
-	hook := logTest.NewGlobal()
-
-	// set the channel's buffer to 0 to make channel interactions blocking
-	cfg := Config{CrystallizedStateHashBufferSize: 0, CrystallizedStateBufferSize: 0}
-	ss := NewSyncService(context.Background(), cfg, &mockP2P{}, &mockChainService{})
-
-	exitRoutine := make(chan bool)
-
-	go func() {
-		ss.run(ss.ctx.Done())
-		exitRoutine <- true
-	}()
-
-	announceHash := blake2b.Sum512([]byte{})
-	hashAnnounce := &pb.CrystallizedStateHashAnnounce{
-		Hash: announceHash[:],
-	}
-
-	msg := p2p.Message{
-		Peer: p2p.Peer{},
-		Data: hashAnnounce,
-	}
-
-	ss.announceCrystallizedHashBuf <- msg
-
-	ss.cancel()
-	<-exitRoutine
-	testutil.AssertLogsContain(t, hook, "Received crystallized state hash, requesting state data from sender")
-
-	hook.Reset()
-}
-
-func TestProcessActiveHash(t *testing.T) {
-	hook := logTest.NewGlobal()
-
-	// set the channel's buffer to 0 to make channel interactions blocking
-	cfg := Config{ActiveStateHashBufferSize: 0, ActiveStateBufferSize: 0}
-	ss := NewSyncService(context.Background(), cfg, &mockP2P{}, &mockChainService{})
-
-	exitRoutine := make(chan bool)
-
-	go func() {
-		ss.run(ss.ctx.Done())
-		exitRoutine <- true
-	}()
-
-	announceHash := blake2b.Sum512([]byte{})
-	hashAnnounce := &pb.ActiveStateHashAnnounce{
-		Hash: announceHash[:],
-	}
-
-	msg := p2p.Message{
-		Peer: p2p.Peer{},
-		Data: hashAnnounce,
-	}
-
-	ss.announceActiveHashBuf <- msg
-
-	ss.cancel()
-	<-exitRoutine
-	testutil.AssertLogsContain(t, hook, "Received active state hash, requesting state data from sender")
-
-	hook.Reset()
-}
-
-func TestProcessBadCrystallizedHash(t *testing.T) {
-	hook := logTest.NewGlobal()
-
-	// set the channel's buffer to 0 to make channel interactions blocking
-	cfg := Config{CrystallizedStateHashBufferSize: 0, CrystallizedStateBufferSize: 0}
-	ss := NewSyncService(context.Background(), cfg, &mockP2P{}, &mockChainService{})
-
-	exitRoutine := make(chan bool)
-
-	go func() {
-		ss.run(ss.ctx.Done())
-		exitRoutine <- true
-	}()
-
-	// Send blockHashAnnounce msg format to crystallized state channel. Should fail
-	announceHash := blake2b.Sum512([]byte{})
-	hashAnnounce := &pb.BeaconBlockHashAnnounce{
-		Hash: announceHash[:],
-	}
-
-	msg := p2p.Message{
-		Peer: p2p.Peer{},
-		Data: hashAnnounce,
-	}
-
-	ss.announceCrystallizedHashBuf <- msg
-
-	ss.cancel()
-	<-exitRoutine
-	testutil.AssertLogsContain(t, hook, "Received malformed crystallized state hash announcement p2p message")
-
-	hook.Reset()
-}
-
-func TestProcessBadActiveHash(t *testing.T) {
-	hook := logTest.NewGlobal()
-
-	// set the channel's buffer to 0 to make channel interactions blocking
-	cfg := Config{ActiveStateHashBufferSize: 0, ActiveStateBufferSize: 0}
-	ss := NewSyncService(context.Background(), cfg, &mockP2P{}, &mockChainService{})
-
-	exitRoutine := make(chan bool)
-
-	go func() {
-		ss.run(ss.ctx.Done())
-		exitRoutine <- true
-	}()
-
-	// Send blockHashAnnounce msg format to active state channel. Should fail
-	announceHash := blake2b.Sum512([]byte{})
-	hashAnnounce := &pb.BeaconBlockHashAnnounce{
-		Hash: announceHash[:],
-	}
-
-	msg := p2p.Message{
-		Peer: p2p.Peer{},
-		Data: hashAnnounce,
-	}
-
-	ss.announceActiveHashBuf <- msg
-
-	ss.cancel()
-	<-exitRoutine
-	testutil.AssertLogsContain(t, hook, "Received malformed active state hash announcement p2p message")
-
-	hook.Reset()
-}
-
-func TestProcessCrystallizedStates(t *testing.T) {
-	hook := logTest.NewGlobal()
-
-	cfg := Config{CrystallizedStateHashBufferSize: 0, CrystallizedStateBufferSize: 0}
-	ms := &mockChainService{}
-	ss := NewSyncService(context.Background(), cfg, &mockP2P{}, ms)
-
-	exitRoutine := make(chan bool)
-
-	go func() {
-		ss.run(ss.ctx.Done())
-		exitRoutine <- true
-	}()
-
-	data1 := &pb.CrystallizedState{
-		LastJustifiedSlot: 100,
-		LastFinalizedSlot: 99,
-	}
-	data2 := &pb.CrystallizedState{
-		LastJustifiedSlot: 100,
-		LastFinalizedSlot: 98,
-	}
-
-	responseState1 := &pb.CrystallizedStateResponse{
-		CrystallizedState: data1,
-	}
-	responseState2 := &pb.CrystallizedStateResponse{
-		CrystallizedState: data2,
-	}
-
-	msg1 := p2p.Message{
-		Peer: p2p.Peer{},
-		Data: responseState1,
-	}
-	msg2 := p2p.Message{
-		Peer: p2p.Peer{},
-		Data: responseState2,
-	}
-
-	ss.crystallizedStateBuf <- msg1
-	ss.crystallizedStateBuf <- msg2
-	ss.cancel()
-	<-exitRoutine
-
-	state1 := types.NewCrystallizedState(data1)
-	state2 := types.NewCrystallizedState(data2)
-
-	h, err := state1.Hash()
-	if err != nil {
-		t.Fatal(err)
-	}
-	if ms.processedCrystallizedHashes[0] != h {
-		t.Errorf("Expected processed hash to be equal to state hash. wanted=%x, got=%x", h, ms.processedCrystallizedHashes[0])
-	}
-
-	h, err = state2.Hash()
-	if err != nil {
-		t.Fatal(err)
-	}
-	if ms.processedCrystallizedHashes[1] != h {
-		t.Errorf("Expected processed hash to be equal to state hash. wanted=%x, got=%x", h, ms.processedCrystallizedHashes[1])
-	}
-
-	hook.Reset()
-}
-
-func TestProcessActiveStates(t *testing.T) {
-	hook := logTest.NewGlobal()
-
-	cfg := Config{ActiveStateHashBufferSize: 0, ActiveStateBufferSize: 0}
-	ms := &mockChainService{}
-	ss := NewSyncService(context.Background(), cfg, &mockP2P{}, ms)
-
-	exitRoutine := make(chan bool)
-
-	go func() {
-		ss.run(ss.ctx.Done())
-		exitRoutine <- true
-	}()
-
-	state1 := &pb.ActiveState{
-		RecentBlockHashes: [][]byte{{'A'}, {'B'}, {'C'}},
-	}
-	state2 := &pb.ActiveState{
-		RecentBlockHashes: [][]byte{{1}, {2}, {3}},
-	}
-
-	responseState1 := &pb.ActiveStateResponse{
-		ActiveState: state1,
-	}
-	responseState2 := &pb.ActiveStateResponse{
-		ActiveState: state2,
-	}
-
-	msg1 := p2p.Message{
-		Peer: p2p.Peer{},
-		Data: responseState1,
-	}
-	msg2 := p2p.Message{
-		Peer: p2p.Peer{},
-		Data: responseState2,
-	}
-
-	ss.activeStateBuf <- msg1
-	ss.activeStateBuf <- msg2
-	ss.cancel()
-	<-exitRoutine
-
-	state := types.NewActiveState(state1)
-	h, err := state.Hash()
-	if err != nil {
-		t.Fatal(err)
-	}
-
-	if ms.processedActiveHashes[0] != h {
-		t.Errorf("Expected processed hash to be equal to state hash. wanted=%x, got=%x", h, ms.processedActiveHashes[0])
-	}
-
-	state = types.NewActiveState(state2)
-	h, err = state.Hash()
-	if err != nil {
-		t.Fatal(err)
-	}
-
-	if ms.processedActiveHashes[1] != h {
-		t.Errorf("Expected processed hash to be equal to state hash. wanted=%x, got=%x", h, ms.processedActiveHashes[1])
-	}
-
-	hook.Reset()
-}
-
-func TestProcessSameCrystallizedState(t *testing.T) {
-	hook := logTest.NewGlobal()
-
-	cfg := Config{CrystallizedStateHashBufferSize: 0, CrystallizedStateBufferSize: 0}
-	ms := &mockChainService{}
-	ss := NewSyncService(context.Background(), cfg, &mockP2P{}, ms)
-
-	exitRoutine := make(chan bool)
-
-	go func() {
-		ss.run(ss.ctx.Done())
-		exitRoutine <- true
-	}()
-
-	data := &pb.CrystallizedState{
-		LastJustifiedSlot: 100,
-		LastFinalizedSlot: 99,
-	}
-
-	responseState := &pb.CrystallizedStateResponse{
-		CrystallizedState: data,
-	}
-
-	msg1 := p2p.Message{
-		Peer: p2p.Peer{},
-		Data: responseState,
-	}
-	msg2 := p2p.Message{
-		Peer: p2p.Peer{},
-		Data: responseState,
-	}
-
-	ss.crystallizedStateBuf <- msg1
-	ss.crystallizedStateBuf <- msg2
-	ss.cancel()
-	<-exitRoutine
-
-	state := types.NewCrystallizedState(data)
-
-	h, err := state.Hash()
-	if err != nil {
-		t.Fatal(err)
-	}
-	if len(ms.processedCrystallizedHashes) > 1 {
-		t.Errorf("Processed more hash than it was received. Got=%x", len(ms.processedCrystallizedHashes))
-	}
-	if ms.processedCrystallizedHashes[0] != h {
-		t.Errorf("Expected processed hash to be equal to state hash. wanted=%x, got=%x", h, ms.processedCrystallizedHashes[0])
-	}
-
-	hook.Reset()
-}
-
-func TestProcessSameActiveState(t *testing.T) {
-	hook := logTest.NewGlobal()
-
-	cfg := Config{ActiveStateHashBufferSize: 0, ActiveStateBufferSize: 0}
-	ms := &mockChainService{}
-	ss := NewSyncService(context.Background(), cfg, &mockP2P{}, ms)
-
-	exitRoutine := make(chan bool)
-
-	go func() {
-		ss.run(ss.ctx.Done())
-		exitRoutine <- true
-	}()
-
-	data := &pb.ActiveState{
-		RecentBlockHashes: [][]byte{{'A'}, {'B'}, {'C'}},
-	}
-
-	responseState1 := &pb.ActiveStateResponse{
-		ActiveState: data,
-	}
-
-	msg1 := p2p.Message{
-		Peer: p2p.Peer{},
-		Data: responseState1,
-	}
-	msg2 := p2p.Message{
-		Peer: p2p.Peer{},
-		Data: responseState1,
-	}
-
-	ss.activeStateBuf <- msg1
-	ss.activeStateBuf <- msg2
-	ss.cancel()
-	<-exitRoutine
-
-	state := types.NewActiveState(data)
-
-	h, err := state.Hash()
-	if err != nil {
-		t.Fatal(err)
-	}
-	if len(ms.processedActiveHashes) > 1 {
-		t.Errorf("Processed more hash than it was received. Got=%x", len(ms.processedActiveHashes))
-	}
-	if ms.processedActiveHashes[0] != h {
-		t.Errorf("Expected processed hash to be equal to state hash. wanted=%x, got=%x", h, ms.processedActiveHashes[0])
-	}
-
-	hook.Reset()
-}
-
->>>>>>> bc8cc174
 func TestSetBlockForInitialSync(t *testing.T) {
 	hook := logTest.NewGlobal()
 
