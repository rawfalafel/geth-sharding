--- conflicted
+++ resolved
@@ -3,11 +3,8 @@
 go_library(
     name = "go_default_library",
     srcs = [
-<<<<<<< HEAD
         "active_state.go",
-=======
         "attestation.go",
->>>>>>> d4e8de95
         "block.go",
         "crystallized_state.go",
         "interfaces.go",
@@ -36,11 +33,8 @@
 go_test(
     name = "go_default_test",
     srcs = [
-<<<<<<< HEAD
         "active_state_test.go",
-=======
         "attestation_test.go",
->>>>>>> d4e8de95
         "block_test.go",
         "crystallized_state_test.go",
     ],
