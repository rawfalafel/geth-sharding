package blockchain

import (
	"context"
	"io/ioutil"
	"math/big"
	"testing"

	"github.com/ethereum/go-ethereum"
	"github.com/ethereum/go-ethereum/common"
	gethTypes "github.com/ethereum/go-ethereum/core/types"
	"github.com/ethereum/go-ethereum/event"
	"github.com/prysmaticlabs/prysm/beacon-chain/params"
	"github.com/prysmaticlabs/prysm/beacon-chain/powchain"
	"github.com/prysmaticlabs/prysm/beacon-chain/types"
	pb "github.com/prysmaticlabs/prysm/proto/beacon/p2p/v1"
	"github.com/prysmaticlabs/prysm/shared/database"
	"github.com/prysmaticlabs/prysm/shared/testutil"
	"github.com/sirupsen/logrus"
	logTest "github.com/sirupsen/logrus/hooks/test"
)

func init() {
	logrus.SetLevel(logrus.DebugLevel)
	logrus.SetOutput(ioutil.Discard)
}

type mockClient struct{}

func (f *mockClient) SubscribeNewHead(ctx context.Context, ch chan<- *gethTypes.Header) (ethereum.Subscription, error) {
	return new(event.Feed).Subscribe(ch), nil
}

func (f *mockClient) BlockByHash(ctx context.Context, hash common.Hash) (*gethTypes.Block, error) {
	head := &gethTypes.Header{Number: big.NewInt(0), Difficulty: big.NewInt(100)}
	return gethTypes.NewBlockWithHeader(head), nil
}

func (f *mockClient) SubscribeFilterLogs(ctx context.Context, q ethereum.FilterQuery, ch chan<- gethTypes.Log) (ethereum.Subscription, error) {
	return new(event.Feed).Subscribe(ch), nil
}

func (f *mockClient) LatestBlockHash() common.Hash {
	return common.BytesToHash([]byte{'A'})
}

func init() {
	logrus.SetLevel(logrus.DebugLevel)
}

func TestStartStop(t *testing.T) {
	ctx := context.Background()

	config := &database.DBConfig{DataDir: "", Name: "", InMemory: true}
	db, err := database.NewDB(config)
	if err != nil {
		t.Fatalf("could not setup beaconDB: %v", err)
	}

	endpoint := "ws://127.0.0.1"
	client := &mockClient{}
	web3Service, err := powchain.NewWeb3Service(ctx, &powchain.Web3ServiceConfig{Endpoint: endpoint, Pubkey: "", VrcAddr: common.Address{}}, client, client, client)
	if err != nil {
		t.Fatalf("unable to set up web3 service: %v", err)
	}
	beaconChain, err := NewBeaconChain(db.DB())
	cfg := &Config{
		BeaconBlockBuf: 0,
		BeaconDB:       db.DB(),
		Chain:          beaconChain,
	}
	if err != nil {
		t.Fatalf("could not register blockchain service: %v", err)
	}
	chainService, err := NewChainService(ctx, cfg)
	if err != nil {
		t.Fatalf("unable to setup chain service: %v", err)
	}
	chainService.Start()

	cfg = &Config{
		BeaconBlockBuf: 0,
		BeaconDB:       db.DB(),
		Chain:          beaconChain,
		Web3Service:    web3Service,
	}
	chainService, err = NewChainService(ctx, cfg)
	if err != nil {
		t.Fatalf("unable to setup chain service: %v", err)
	}
	chainService.Start()

	if len(chainService.CurrentActiveState().RecentBlockHashes()) != 128 {
		t.Errorf("incorrect recent block hashes")
	}

	if len(chainService.CurrentCrystallizedState().Validators()) != params.BootstrappedValidatorsCount {
		t.Errorf("incorrect default validator size")
	}
	if chainService.ContainsBlock([32]byte{}) {
		t.Errorf("chain is not empty")
	}
	hasState, err := chainService.HasStoredState()
	if err != nil {
		t.Fatalf("calling HasStoredState failed")
	}
	if hasState {
		t.Errorf("has stored state should return false")
	}
	chainService.CanonicalBlockFeed()
	chainService.CanonicalCrystallizedStateFeed()

	chainService, _ = NewChainService(ctx, cfg)

	active := types.NewActiveState(&pb.ActiveState{RecentBlockHashes: [][]byte{{'A'}}}, make(map[[32]byte]*types.VoteCache))

	activeStateHash, err := active.Hash()
	if err != nil {
		t.Fatalf("Cannot hash active state: %v", err)
	}
	chainService.chain.SetActiveState(active)

	crystallized := types.NewCrystallizedState(&pb.CrystallizedState{LastStateRecalc: 10000})
	crystallizedStateHash, err := crystallized.Hash()
	if err != nil {
		t.Fatalf("Cannot hash crystallized state: %v", err)
	}
	chainService.chain.SetCrystallizedState(crystallized)

	parentBlock := types.NewBlock(nil)
	parentHash, _ := parentBlock.Hash()

	block := types.NewBlock(&pb.BeaconBlock{
		SlotNumber:            2,
		ActiveStateHash:       activeStateHash[:],
		CrystallizedStateHash: crystallizedStateHash[:],
		ParentHash:            parentHash[:],
		PowChainRef:           []byte("a"),
	})
	if err := chainService.SaveBlock(block); err != nil {
		t.Errorf("save block should have failed")
	}

	// Save states so HasStoredState state should return true.
	chainService.chain.SetActiveState(types.NewActiveState(&pb.ActiveState{}, make(map[[32]byte]*types.VoteCache)))
	chainService.chain.SetCrystallizedState(types.NewCrystallizedState(&pb.CrystallizedState{}))
	hasState, _ = chainService.HasStoredState()
	if !hasState {
		t.Errorf("has stored state should return false")
	}

	if err := chainService.Stop(); err != nil {
		t.Fatalf("unable to stop chain service: %v", err)
	}

	// The context should have been canceled.
	if chainService.ctx.Err() == nil {
		t.Error("context was not canceled")
	}
}

func TestFaultyStop(t *testing.T) {
	ctx := context.Background()
	config := &database.DBConfig{DataDir: "", Name: "", InMemory: true}
	db, err := database.NewDB(config)
	if err != nil {
		t.Fatalf("could not setup beaconDB: %v", err)

	}
	endpoint := "ws://127.0.0.1"
	client := &mockClient{}
	web3Service, err := powchain.NewWeb3Service(ctx, &powchain.Web3ServiceConfig{Endpoint: endpoint, Pubkey: "", VrcAddr: common.Address{}}, client, client, client)
	if err != nil {
		t.Fatalf("unable to set up web3 service: %v", err)
	}
	beaconChain, err := NewBeaconChain(db.DB())
	if err != nil {
		t.Fatalf("could not register blockchain service: %v", err)
	}
	cfg := &Config{
		BeaconBlockBuf: 0,
		BeaconDB:       db.DB(),
		Chain:          beaconChain,
		Web3Service:    web3Service,
	}

	chainService, err := NewChainService(ctx, cfg)
	if err != nil {
		t.Fatalf("unable to setup chain service: %v", err)
	}

	chainService.Start()

	chainService.chain.SetActiveState(types.NewActiveState(nil, make(map[[32]byte]*types.VoteCache)))

	err = chainService.Stop()
	if err == nil {
		t.Errorf("chain stop should have failed with persist active state")
	}

	chainService.chain.SetActiveState(types.NewActiveState(&pb.ActiveState{}, make(map[[32]byte]*types.VoteCache)))

	chainService.chain.SetCrystallizedState(types.NewCrystallizedState(nil))
	err = chainService.Stop()
	if err == nil {
		t.Errorf("chain stop should have failed with persist crystallized state")
	}
}

func TestRunningChainService(t *testing.T) {
	hook := logTest.NewGlobal()
	ctx := context.Background()
	config := &database.DBConfig{DataDir: "", Name: "", InMemory: true}
	db, err := database.NewDB(config)
	if err != nil {
		t.Fatalf("could not setup beaconDB: %v", err)

	}
	endpoint := "ws://127.0.0.1"
	client := &mockClient{}
	web3Service, err := powchain.NewWeb3Service(ctx, &powchain.Web3ServiceConfig{Endpoint: endpoint, Pubkey: "", VrcAddr: common.Address{}}, client, client, client)
	if err != nil {
		t.Fatalf("unable to set up web3 service: %v", err)
	}
	beaconChain, err := NewBeaconChain(db.DB())
	if err != nil {
		t.Fatalf("could not register blockchain service: %v", err)
	}

	active := types.NewGenesisActiveState()
	crystallized, err := types.NewGenesisCrystallizedState()
	if err != nil {
		t.Fatalf("Can't generate genesis state: %v", err)
	}

	activeStateHash, _ := active.Hash()
	crystallizedStateHash, _ := crystallized.Hash()

	cfg := &Config{
		BeaconBlockBuf: 0,
		BeaconDB:       db.DB(),
		Chain:          beaconChain,
		Web3Service:    web3Service,
	}
	chainService, _ := NewChainService(ctx, cfg)

	genesis, err := beaconChain.GenesisBlock()
	if err != nil {
		t.Fatalf("unable to get canonical head: %v", err)
	}

	parentHash, err := genesis.Hash()
	if err != nil {
		t.Fatalf("unable to get hash of canonical head: %v", err)
	}

	block := types.NewBlock(&pb.BeaconBlock{
		SlotNumber:            1,
		ActiveStateHash:       activeStateHash[:],
		CrystallizedStateHash: crystallizedStateHash[:],
		ParentHash:            parentHash[:],
		PowChainRef:           []byte("a"),
		Attestations: []*pb.AttestationRecord{{
			Slot:             0,
			AttesterBitfield: []byte{'A', 'B'},
			ShardId:          0,
		}},
	})

	exitRoutine := make(chan bool)
	go func() {
		chainService.blockProcessing(chainService.ctx.Done())
		<-exitRoutine
	}()
	if err := chainService.SaveBlock(block); err != nil {
		t.Fatal(err)
	}

	chainService.incomingBlockChan <- block
	chainService.cancel()
	exitRoutine <- true

	testutil.AssertLogsContain(t, hook, "Finished processing state for candidate block")
}

func TestUpdateHead(t *testing.T) {
	hook := logTest.NewGlobal()
	ctx := context.Background()
	config := &database.DBConfig{DataDir: "", Name: "", InMemory: true}
	db, err := database.NewDB(config)
	if err != nil {
		t.Fatalf("could not setup beaconDB: %v", err)

	}
	endpoint := "ws://127.0.0.1"
	client := &mockClient{}
	web3Service, err := powchain.NewWeb3Service(ctx, &powchain.Web3ServiceConfig{Endpoint: endpoint, Pubkey: "", VrcAddr: common.Address{}}, client, client, client)
	if err != nil {
		t.Fatalf("unable to set up web3 service: %v", err)
	}
	beaconChain, err := NewBeaconChain(db.DB())
	if err != nil {
		t.Fatalf("could not register blockchain service: %v", err)
	}
	cfg := &Config{
		BeaconBlockBuf:   0,
		IncomingBlockBuf: 0,
		BeaconDB:         db.DB(),
		Chain:            beaconChain,
		Web3Service:      web3Service,
	}
	chainService, _ := NewChainService(ctx, cfg)

	active := types.NewGenesisActiveState()
	crystallized, err := types.NewGenesisCrystallizedState()
	if err != nil {
		t.Fatalf("Can't generate genesis state: %v", err)
	}
	activeStateHash, _ := active.Hash()
	crystallizedStateHash, _ := crystallized.Hash()

	parentHash := [32]byte{'a'}

	block := types.NewBlock(&pb.BeaconBlock{
		SlotNumber:            64,
		ActiveStateHash:       activeStateHash[:],
		CrystallizedStateHash: crystallizedStateHash[:],
		ParentHash:            parentHash[:],
		PowChainRef:           []byte("a"),
	})

	chainService.candidateBlock = block
	chainService.candidateActiveState = active
	chainService.candidateCrystallizedState = crystallized

<<<<<<< HEAD
	chainService.updateHead(64)

	parentHash = [32]byte{'b'}

	crystallized.SetStateRecalc(64)
	crystallizedStateHash, _ = crystallized.Hash()

	block = NewBlock(t, &pb.BeaconBlock{
		SlotNumber:            128,
		ActiveStateHash:       activeStateHash[:],
		CrystallizedStateHash: crystallizedStateHash[:],
		ParentHash:            parentHash[:],
		PowChainRef:           []byte("b"),
	})

	chainService.candidateBlock = block
	chainService.candidateCrystallizedState = crystallized

	chainService.updateHead(128)

	if chainService.CurrentCrystallizedState() != crystallized {
		t.Error("Crystallized state not properly changed during transition.")
	}
=======
	chainService.updateHead()
>>>>>>> 6095243f
	testutil.AssertLogsContain(t, hook, "Canonical block determined")

	if chainService.candidateBlock != nilBlock {
		t.Error("Candidate Block unable to be reset")
	}
}

func TestProcessingBlockWithAttestations(t *testing.T) {
	ctx := context.Background()
	config := &database.DBConfig{DataDir: "", Name: "", InMemory: true}
	db, err := database.NewDB(config)
	if err != nil {
		t.Fatalf("could not setup beaconDB: %v", err)

	}
	endpoint := "ws://127.0.0.1"
	client := &mockClient{}
	web3Service, err := powchain.NewWeb3Service(ctx, &powchain.Web3ServiceConfig{Endpoint: endpoint, Pubkey: "", VrcAddr: common.Address{}}, client, client, client)
	if err != nil {
		t.Fatalf("unable to set up web3 service: %v", err)
	}
	beaconChain, err := NewBeaconChain(db.DB())
	if err != nil {
		t.Fatalf("could not register blockchain service: %v", err)
	}

	active := beaconChain.ActiveState()
	activeHash, _ := active.Hash()

	crystallized := beaconChain.CrystallizedState()
	crystallizedHash, _ := crystallized.Hash()

	cfg := &Config{
		BeaconBlockBuf: 0,
		BeaconDB:       db.DB(),
		Chain:          beaconChain,
		Web3Service:    web3Service,
	}

	chainService, _ := NewChainService(ctx, cfg)

	exitRoutine := make(chan bool)
	go func() {
		chainService.blockProcessing(chainService.ctx.Done())
		<-exitRoutine
	}()

	parentBlock := types.NewBlock(nil)
	if err := chainService.SaveBlock(parentBlock); err != nil {
		t.Fatal(err)
	}
	parentHash, _ := parentBlock.Hash()

	block := types.NewBlock(&pb.BeaconBlock{
		SlotNumber:            2,
		ActiveStateHash:       activeHash[:],
		CrystallizedStateHash: crystallizedHash[:],
		ParentHash:            parentHash[:],
		PowChainRef:           []byte("a"),
		Attestations: []*pb.AttestationRecord{
			{Slot: 0, ShardId: 0, AttesterBitfield: []byte{'0'}},
		},
	})

	chainService.incomingBlockChan <- block
	chainService.cancel()
	exitRoutine <- true

}

func TestProcessingBlocks(t *testing.T) {
	ctx := context.Background()
	config := &database.DBConfig{DataDir: "", Name: "", InMemory: true}
	db, err := database.NewDB(config)
	if err != nil {
		t.Fatalf("could not setup beaconDB: %v", err)
	}

	endpoint := "ws://127.0.0.1"
	client := &mockClient{}
	web3Service, err := powchain.NewWeb3Service(ctx, &powchain.Web3ServiceConfig{Endpoint: endpoint, Pubkey: "", VrcAddr: common.Address{}}, client, client, client)
	if err != nil {
		t.Fatalf("unable to set up web3 service: %v", err)
	}
	beaconChain, err := NewBeaconChain(db.DB())
	if err != nil {
		t.Fatalf("could not register blockchain service: %v", err)
	}

	cfg := &Config{
		BeaconBlockBuf: 0,
		BeaconDB:       db.DB(),
		Chain:          beaconChain,
		Web3Service:    web3Service,
	}

	chainService, _ := NewChainService(ctx, cfg)

	active := types.NewGenesisActiveState()
	crystallized, err := types.NewGenesisCrystallizedState()
	if err != nil {
		t.Fatalf("Can't generate genesis state: %v", err)
	}

	activeStateHash, _ := active.Hash()
	crystallizedStateHash, _ := crystallized.Hash()

	genesis, err := beaconChain.GenesisBlock()
	if err != nil {
		t.Fatalf("unable to get canonical head: %v", err)
	}

	parentHash, err := genesis.Hash()
	if err != nil {
		t.Fatalf("unable to get hash of canonical head: %v", err)
	}

	block1 := types.NewBlock(&pb.BeaconBlock{
		ParentHash:            parentHash[:],
		SlotNumber:            1,
		ActiveStateHash:       activeStateHash[:],
		CrystallizedStateHash: crystallizedStateHash[:],
		Attestations: []*pb.AttestationRecord{{
			Slot:             0,
			AttesterBitfield: []byte{0, 0},
			ShardId:          0,
		}},
	})

	exitRoutine := make(chan bool)
	go func() {
		chainService.blockProcessing(chainService.ctx.Done())
		<-exitRoutine
	}()

	chainService.incomingBlockChan <- block1

	block1Hash, err := block1.Hash()
	if err != nil {
		t.Fatalf("unable to get hash of block 1: %v", err)
	}

	// Add 1 more attestation field for slot2
	block2 := types.NewBlock(&pb.BeaconBlock{
		ParentHash: block1Hash[:],
		SlotNumber: 2,
		Attestations: []*pb.AttestationRecord{
			{Slot: 0, AttesterBitfield: []byte{0, 0}, ShardId: 0},
			{Slot: 1, AttesterBitfield: []byte{0, 0}, ShardId: 0},
		}})

	chainService.incomingBlockChan <- block2

	block2Hash, err := block2.Hash()
	if err != nil {
		t.Fatalf("unable to get hash of block 1: %v", err)
	}

	// Add 1 more attestation field for slot3
	block3 := types.NewBlock(&pb.BeaconBlock{
		ParentHash: block2Hash[:],
		SlotNumber: 3,
		Attestations: []*pb.AttestationRecord{
			{Slot: 0, AttesterBitfield: []byte{0, 0}, ShardId: 0},
			{Slot: 1, AttesterBitfield: []byte{0, 0}, ShardId: 0},
			{Slot: 2, AttesterBitfield: []byte{0, 0}, ShardId: 0},
		}})

	chainService.incomingBlockChan <- block3

	chainService.cancel()
	exitRoutine <- true

	// We should have 3 pending attestations from blocks 1 and 2
	if len(beaconChain.ActiveState().PendingAttestations()) != 3 {
		t.Fatalf("Active state should have 3 pending attestation: %d", len(beaconChain.ActiveState().PendingAttestations()))
	}

	// Check that there are 6 pending attestations for the candidate state
	if len(chainService.candidateActiveState.PendingAttestations()) != 6 {
		t.Fatalf("Candidate active state should have 6 pending attestations: %d", len(chainService.candidateActiveState.PendingAttestations()))
	}
}

func TestProcessAttestationBadBlock(t *testing.T) {
	hook := logTest.NewGlobal()
	ctx := context.Background()
	config := &database.DBConfig{DataDir: "", Name: "", InMemory: true}
	db, err := database.NewDB(config)
	if err != nil {
		t.Fatalf("could not setup beaconDB: %v", err)
	}

	endpoint := "ws://127.0.0.1"
	client := &mockClient{}
	web3Service, err := powchain.NewWeb3Service(ctx, &powchain.Web3ServiceConfig{Endpoint: endpoint, Pubkey: "", VrcAddr: common.Address{}}, client, client, client)
	if err != nil {
		t.Fatalf("unable to set up web3 service: %v", err)
	}
	beaconChain, err := NewBeaconChain(db.DB())
	if err != nil {
		t.Fatalf("could not register blockchain service: %v", err)
	}

	cfg := &Config{
		BeaconBlockBuf: 0,
		BeaconDB:       db.DB(),
		Chain:          beaconChain,
		Web3Service:    web3Service,
	}

	chainService, _ := NewChainService(ctx, cfg)

	active := types.NewGenesisActiveState()
	crystallized, err := types.NewGenesisCrystallizedState()
	if err != nil {
		t.Fatalf("Can't generate genesis state: %v", err)
	}

	activeStateHash, _ := active.Hash()
	crystallizedStateHash, _ := crystallized.Hash()

	genesis, err := beaconChain.GenesisBlock()
	if err != nil {
		t.Fatalf("unable to get canonical head: %v", err)
	}

	parentHash, err := genesis.Hash()
	if err != nil {
		t.Fatalf("unable to get hash of canonical head: %v", err)
	}

	block1 := types.NewBlock(&pb.BeaconBlock{
		ParentHash:            parentHash[:],
		SlotNumber:            1,
		ActiveStateHash:       activeStateHash[:],
		CrystallizedStateHash: crystallizedStateHash[:],
		Attestations: []*pb.AttestationRecord{{
			Slot:             10,
			AttesterBitfield: []byte{},
			ShardId:          0,
		}},
	})

	exitRoutine := make(chan bool)
	go func() {
		chainService.blockProcessing(chainService.ctx.Done())
		<-exitRoutine
	}()

	chainService.incomingBlockChan <- block1

	chainService.cancel()
	exitRoutine <- true

	testutil.AssertLogsContain(t, hook, "attestation slot number can't be higher than block slot number")
}

func TestEnterCycleTransition(t *testing.T) {
	hook := logTest.NewGlobal()
	ctx := context.Background()
	config := &database.DBConfig{DataDir: "", Name: "", InMemory: true}
	db, err := database.NewDB(config)
	if err != nil {
		t.Fatalf("could not setup beaconDB: %v", err)
	}

	endpoint := "ws://127.0.0.1"
	client := &mockClient{}
	web3Service, err := powchain.NewWeb3Service(ctx, &powchain.Web3ServiceConfig{Endpoint: endpoint, Pubkey: "", VrcAddr: common.Address{}}, client, client, client)
	if err != nil {
		t.Fatalf("unable to set up web3 service: %v", err)
	}
	beaconChain, err := NewBeaconChain(db.DB())
	if err != nil {
		t.Fatalf("could not register blockchain service: %v", err)
	}

	cfg := &Config{
		BeaconBlockBuf: 0,
		BeaconDB:       db.DB(),
		Chain:          beaconChain,
		Web3Service:    web3Service,
	}

	chainService, _ := NewChainService(ctx, cfg)

	genesisBlock, _ := beaconChain.GenesisBlock()
	active := beaconChain.ActiveState()
	crystallized := beaconChain.CrystallizedState()

	parentHash, _ := genesisBlock.Hash()
	activeStateHash, _ := active.Hash()
	crystallizedStateHash, _ := crystallized.Hash()

	block1 := types.NewBlock(&pb.BeaconBlock{
		ParentHash:            parentHash[:],
		SlotNumber:            64,
		ActiveStateHash:       activeStateHash[:],
		CrystallizedStateHash: crystallizedStateHash[:],
		Attestations: []*pb.AttestationRecord{{
			Slot:             0,
			AttesterBitfield: []byte{0, 0},
			ShardId:          0,
		}},
	})

	exitRoutine := make(chan bool)
	go func() {
		chainService.blockProcessing(chainService.ctx.Done())
		<-exitRoutine
	}()

	chainService.incomingBlockChan <- block1

	chainService.cancel()
	exitRoutine <- true

	testutil.AssertLogsContain(t, hook, "Entering cycle transition")
}<|MERGE_RESOLUTION|>--- conflicted
+++ resolved
@@ -333,33 +333,7 @@
 	chainService.candidateActiveState = active
 	chainService.candidateCrystallizedState = crystallized
 
-<<<<<<< HEAD
-	chainService.updateHead(64)
-
-	parentHash = [32]byte{'b'}
-
-	crystallized.SetStateRecalc(64)
-	crystallizedStateHash, _ = crystallized.Hash()
-
-	block = NewBlock(t, &pb.BeaconBlock{
-		SlotNumber:            128,
-		ActiveStateHash:       activeStateHash[:],
-		CrystallizedStateHash: crystallizedStateHash[:],
-		ParentHash:            parentHash[:],
-		PowChainRef:           []byte("b"),
-	})
-
-	chainService.candidateBlock = block
-	chainService.candidateCrystallizedState = crystallized
-
-	chainService.updateHead(128)
-
-	if chainService.CurrentCrystallizedState() != crystallized {
-		t.Error("Crystallized state not properly changed during transition.")
-	}
-=======
 	chainService.updateHead()
->>>>>>> 6095243f
 	testutil.AssertLogsContain(t, hook, "Canonical block determined")
 
 	if chainService.candidateBlock != nilBlock {
