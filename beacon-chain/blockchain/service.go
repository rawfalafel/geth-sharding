// Package blockchain defines the life-cycle and status of the beacon chain.
package blockchain

import (
	"context"
	"fmt"
	"sync"
	"time"

	"github.com/ethereum/go-ethereum/event"
	"github.com/prysmaticlabs/prysm/beacon-chain/db"
	"github.com/prysmaticlabs/prysm/beacon-chain/params"
	"github.com/prysmaticlabs/prysm/beacon-chain/powchain"
	"github.com/prysmaticlabs/prysm/beacon-chain/types"
	"github.com/prysmaticlabs/prysm/beacon-chain/utils"
	"github.com/sirupsen/logrus"
)

var log = logrus.WithField("prefix", "blockchain")

// ChainService represents a service that handles the internal
// logic of managing the full PoS beacon chain.
type ChainService struct {
	ctx                            context.Context
	cancel                         context.CancelFunc
	beaconDB                       *db.BeaconDB
	web3Service                    *powchain.Web3Service
	incomingBlockFeed              *event.Feed
	incomingBlockChan              chan *types.Block
	canonicalBlockFeed             *event.Feed
	canonicalCrystallizedStateFeed *event.Feed
	blocksPendingProcessing        [][32]byte
	lock                           sync.Mutex
	genesisTimestamp               time.Time
	slotAlignmentDuration          uint64
	enableCrossLinks               bool
	enableRewardChecking           bool
	enableAttestationValidity      bool
	enablePOWChain                 bool
}

// Config options for the service.
type Config struct {
	BeaconBlockBuf            int
	IncomingBlockBuf          int
	Web3Service               *powchain.Web3Service
	BeaconDB                  *db.BeaconDB
	DevMode                   bool
	EnableCrossLinks          bool
	EnableRewardChecking      bool
	EnableAttestationValidity bool
	EnablePOWChain            bool
}

// NewChainService instantiates a new service instance that will
// be registered into a running beacon node.
func NewChainService(ctx context.Context, cfg *Config) (*ChainService, error) {
	ctx, cancel := context.WithCancel(ctx)
	return &ChainService{
		ctx:                            ctx,
<<<<<<< HEAD
		genesisTimestamp:               params.GetConfig().GenesisTime,
=======
		chain:                          cfg.Chain,
>>>>>>> 593e3dcd
		cancel:                         cancel,
		beaconDB:                       cfg.BeaconDB,
		web3Service:                    cfg.Web3Service,
		incomingBlockChan:              make(chan *types.Block, cfg.IncomingBlockBuf),
		incomingBlockFeed:              new(event.Feed),
		canonicalBlockFeed:             new(event.Feed),
		canonicalCrystallizedStateFeed: new(event.Feed),
		blocksPendingProcessing:        [][32]byte{},
		enablePOWChain:                 cfg.EnablePOWChain,
		enableCrossLinks:               cfg.EnableCrossLinks,
		enableRewardChecking:           cfg.EnableRewardChecking,
		enableAttestationValidity:      cfg.EnableAttestationValidity,
		slotAlignmentDuration:          params.GetConfig().SlotDuration,
	}, nil
}

// Start a blockchain service's main event loop.
func (c *ChainService) Start() {
	// TODO(#474): Fetch the slot: (block, state) DAGs from persistent storage
	// to truly continue across sessions.
	log.Info("Starting service")

	genesis, err := c.GenesisBlock()
	if err != nil {
		log.Fatalf("Could not get genesis block: %v", err)
	}
	c.genesisTimestamp, err = genesis.Timestamp()
	if err != nil {
		log.Fatalf("Could not get genesis timestamp: %v", err)
	}

	// If the genesis time was at 12:00:00PM and the current time is 12:00:03PM,
	// the next slot should tick at 12:00:08PM. We can accomplish this
	// using utils.BlockingWait and passing in the desired
	// slot duration.
	//
	// Instead of utilizing SlotDuration from config, we utilize a property of
	// RPC service struct so this value can be set to 0 seconds
	// as a parameter in tests. Otherwise, tests would sleep.
	utils.BlockingWait(time.Duration(c.slotAlignmentDuration) * time.Second)

	go c.updateHead(time.NewTicker(time.Second * time.Duration(params.GetConfig().SlotDuration)).C)
	go c.blockProcessing()
}

// Stop the blockchain service's main event loop and associated goroutines.
func (c *ChainService) Stop() error {
	defer c.cancel()
	log.Info("Stopping service")
	return nil
}

// CurrentBeaconSlot based on the seconds since genesis.
func (c *ChainService) CurrentBeaconSlot() uint64 {
	secondsSinceGenesis := uint64(time.Since(c.genesisTimestamp).Seconds())
	currentSlot := secondsSinceGenesis / params.GetConfig().SlotDuration
	if currentSlot < 1 {
		return 0
	}
	return currentSlot - 1
}

// IncomingBlockFeed returns a feed that any service can send incoming p2p blocks into.
// The chain service will subscribe to this feed in order to process incoming blocks.
func (c *ChainService) IncomingBlockFeed() *event.Feed {
	return c.incomingBlockFeed
}

// CanonicalBlockFeed returns a channel that is written to
// whenever a new block is determined to be canonical in the chain.
func (c *ChainService) CanonicalBlockFeed() *event.Feed {
	return c.canonicalBlockFeed
}

// CanonicalCrystallizedStateFeed returns a feed that is written to
// whenever a new crystallized state is determined to be canonical in the chain.
func (c *ChainService) CanonicalCrystallizedStateFeed() *event.Feed {
	return c.canonicalCrystallizedStateFeed
}

// doesPoWBlockExist checks if the referenced PoW block exists.
func (c *ChainService) doesPoWBlockExist(block *types.Block) bool {
	powBlock, err := c.web3Service.Client().BlockByHash(context.Background(), block.PowChainRef())
	if err != nil {
		log.Debugf("fetching PoW block corresponding to mainchain reference failed: %v", err)
		return false
	}

	return powBlock != nil
}

// updateHead applies the fork choice rule to the beacon chain
// at the start of each new slot interval. The function looks
// at an in-memory slice of block hashes pending processing and
// selects the best block according to the in-protocol fork choice
// rule as canonical. This block is then persisted to storage.
func (c *ChainService) updateHead(slotInterval <-chan time.Time) {
	for {
		select {
		case <-c.ctx.Done():
			return
		case <-slotInterval:
			log.WithField("slotNumber", c.CurrentBeaconSlot()).Info("New beacon slot")

			// First, we check if there were any blocks processed in the previous slot.
			// If there is, we fetch the first one from the DB.
			if len(c.blocksPendingProcessing) == 0 {
				continue
			}

			// Naive fork choice rule: we pick the first block we processed for the previous slot
			// as canonical.
			block, err := c.beaconDB.GetBlock(c.blocksPendingProcessing[0])
			if err != nil {
				log.Errorf("Could not get block: %v", err)
				continue
			}

			h, err := block.Hash()
			if err != nil {
				log.Errorf("Could not hash incoming block: %v", err)
				continue
			}

			log.Info("Applying fork choice rule")

			parentBlock, err := c.beaconDB.GetBlock(block.ParentHash())
			if err != nil {
				log.Errorf("Failed to get parent of block %x", h)
				continue
			}

			cState := c.beaconDB.GetCrystallizedState()
			aState := c.beaconDB.GetActiveState()
			var stateTransitioned bool

			for cState.IsCycleTransition(parentBlock.SlotNumber()) {
				cState, aState, err = cState.NewStateRecalculations(
					aState,
					block,
					c.enableCrossLinks,
					c.enableRewardChecking,
				)
				if err != nil {
					log.Errorf("Initialize new cycle transition failed: %v", err)
					continue
				}
				stateTransitioned = true
			}

			aState, err = aState.CalculateNewActiveState(
				block,
				cState,
				parentBlock.SlotNumber(),
				c.enableAttestationValidity,
			)
			if err != nil {
				log.Errorf("Compute active state failed: %v", err)
				continue
			}

			if err := c.beaconDB.SaveActiveState(aState); err != nil {
				log.Errorf("Write active state to disk failed: %v", err)
				continue
			}

			if stateTransitioned {
				if err := c.beaconDB.SaveCrystallizedState(cState); err != nil {
					log.Errorf("Write crystallized state to disk failed: %v", err)
					continue
				}
			}

			// Save canonical block hash with slot number to DB.
			if err := c.beaconDB.SaveCanonicalSlotNumber(block.SlotNumber(), h); err != nil {
				log.Errorf("Unable to save slot number to db: %v", err)
				continue
			}

			// Save canonical block to DB.
			if err := c.beaconDB.SaveCanonicalBlock(block); err != nil {
				log.Errorf("Unable to save block to db: %v", err)
				continue
			}

			log.WithField("blockHash", fmt.Sprintf("0x%x", h)).Info("Canonical block determined")

			// We fire events that notify listeners of a new block (or crystallized state in
			// the case of a state transition). This is useful for the beacon node's gRPC
			// server to stream these events to beacon clients.
			if stateTransitioned {
				c.canonicalCrystallizedStateFeed.Send(cState)
			}
			c.canonicalBlockFeed.Send(block)

			// Clear the blocks pending processing, mutex lock for thread safety
			// in updating this slice.
			c.lock.Lock()
			c.blocksPendingProcessing = [][32]byte{}
			c.lock.Unlock()
		}
	}
}

func (c *ChainService) blockProcessing() {
	subBlock := c.incomingBlockFeed.Subscribe(c.incomingBlockChan)
	defer subBlock.Unsubscribe()
	for {
		select {
		case <-c.ctx.Done():
			log.Debug("Chain service context closed, exiting goroutine")
			return

		// Listen for a newly received incoming block from the sync service.
		case block := <-c.incomingBlockChan:
			blockHash, err := block.Hash()
			if err != nil {
				log.Errorf("Failed to get hash of block: %v", err)
				continue
			}

			if c.enablePOWChain && !c.doesPoWBlockExist(block) {
				log.Debugf("Proof-of-Work chain reference in block does not exist")
				continue
			}

			// Check if we have received the parent block.
			parentExists, err := c.beaconDB.HasBlock(block.ParentHash())
			if err != nil {
				log.Errorf("Could not check existence of parent: %v", err)
				continue
			}
			if !parentExists {
				log.Debugf("Block points to nil parent: %v", err)
				continue
			}
			parent, err := c.beaconDB.GetBlock(block.ParentHash())
			if err != nil {
				log.Debugf("Could not get parent block: %v", err)
				continue
			}

			aState := c.beaconDB.GetActiveState()
			cState := c.beaconDB.GetCrystallizedState()

<<<<<<< HEAD
			if valid := block.IsValid(c.beaconDB, aState, cState, parent.SlotNumber(), c.enableAttestationValidity); !valid {
=======
			if valid := block.IsValid(
				c,
				aState,
				cState,
				parent.SlotNumber(),
				c.enableAttestationValidity,
				c.genesisTimestamp,
			); !valid {
>>>>>>> 593e3dcd
				log.Debugf("Block failed validity conditions: %v", err)
				continue
			}

			if err := c.beaconDB.SaveBlock(block); err != nil {
				log.Errorf("Failed to save block: %v", err)
				continue
			}

			log.Infof("Finished processing received block: 0x%x", blockHash)

			// We push the hash of the block we just stored to a pending processing
			// slice the fork choice rule will utilize.
			c.lock.Lock()
			c.blocksPendingProcessing = append(c.blocksPendingProcessing, blockHash)
			c.lock.Unlock()
		}
	}
}<|MERGE_RESOLUTION|>--- conflicted
+++ resolved
@@ -58,11 +58,6 @@
 	ctx, cancel := context.WithCancel(ctx)
 	return &ChainService{
 		ctx:                            ctx,
-<<<<<<< HEAD
-		genesisTimestamp:               params.GetConfig().GenesisTime,
-=======
-		chain:                          cfg.Chain,
->>>>>>> 593e3dcd
 		cancel:                         cancel,
 		beaconDB:                       cfg.BeaconDB,
 		web3Service:                    cfg.Web3Service,
@@ -85,7 +80,7 @@
 	// to truly continue across sessions.
 	log.Info("Starting service")
 
-	genesis, err := c.GenesisBlock()
+	genesis, err := c.beaconDB.GetCanonicalBlockForSlot(0)
 	if err != nil {
 		log.Fatalf("Could not get genesis block: %v", err)
 	}
@@ -308,18 +303,14 @@
 			aState := c.beaconDB.GetActiveState()
 			cState := c.beaconDB.GetCrystallizedState()
 
-<<<<<<< HEAD
-			if valid := block.IsValid(c.beaconDB, aState, cState, parent.SlotNumber(), c.enableAttestationValidity); !valid {
-=======
 			if valid := block.IsValid(
-				c,
+				c.beaconDB,
 				aState,
 				cState,
 				parent.SlotNumber(),
 				c.enableAttestationValidity,
 				c.genesisTimestamp,
 			); !valid {
->>>>>>> 593e3dcd
 				log.Debugf("Block failed validity conditions: %v", err)
 				continue
 			}
