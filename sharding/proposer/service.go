// Package proposer defines all relevant functionality for a Proposer actor
// within the minimal sharding protocol.
package proposer

import (
	"context"
<<<<<<< HEAD
=======
	"crypto/rand"
>>>>>>> 40d7a6d0
	"fmt"
	"math/big"
	"time"

	"github.com/ethereum/go-ethereum/core/types"
	"github.com/ethereum/go-ethereum/ethdb"
	"github.com/ethereum/go-ethereum/event"
	"github.com/ethereum/go-ethereum/log"
	"github.com/ethereum/go-ethereum/sharding"
	"github.com/ethereum/go-ethereum/sharding/mainchain"
)

// Proposer holds functionality required to run a collation proposer
// in a sharded system. Must satisfy the Service interface defined in
// sharding/service.go.
type Proposer struct {
	client       *mainchain.SMCClient
	shardp2p     sharding.ShardP2P
	txpool       sharding.TXPool
	txpoolSub    event.Subscription
	shardChainDb ethdb.Database
	shardID      int
}

// NewProposer creates a struct instance of a proposer service.
// It will have access to a mainchain client, a shardp2p network,
// and a shard transaction pool.
func NewProposer(client *mainchain.SMCClient, shardp2p sharding.ShardP2P, txpool sharding.TXPool, shardChainDb ethdb.Database, shardID int) (*Proposer, error) {
	// Initializes a  directory persistent db.
<<<<<<< HEAD
	return &Proposer{client, shardp2p, txpool, nil, shardChainDb}, nil
=======
	return &Proposer{client, shardp2p, txpool, shardChainDb, shardID}, nil
>>>>>>> 40d7a6d0
}

// Start the main loop for proposing collations.
func (p *Proposer) Start() error {
	log.Info(fmt.Sprintf("Starting proposer service in shard %d", p.shardID))

	go p.subscribeTransactions()

	return nil
}

// Stop the main loop for proposing collations.
func (p *Proposer) Stop() error {
	log.Info("Stopping proposer service")
	p.txpoolSub.Unsubscribe()
	return nil
}

<<<<<<< HEAD
func (p *Proposer) createCollation(txs []*types.Transaction) error {
	// TODO: Create and use CLI flag for shardID
	shardID := big.NewInt(0)

=======
>>>>>>> 40d7a6d0
	// Get current block number.
	blockNumber, err := p.client.ChainReader().BlockByNumber(context.Background(), nil)
	if err != nil {
		return err
	}
	period := new(big.Int).Div(blockNumber.Number(), big.NewInt(sharding.PeriodLength))

	// Create collation.
	collation, err := createCollation(p.client, big.NewInt(int64(p.shardID)), period, txs)
	if err != nil {
		return err
	}

	// Check SMC if we can submit header before addHeader
	canAdd, err := checkHeaderAdded(p.client, big.NewInt(int64(p.shardID)), period)
	if err != nil {
		return err
	}
	if canAdd {
		addHeader(p.client, collation)
	}

	return nil
}

<<<<<<< HEAD
func (p *Proposer) subscribeTransactions() {
	requests := make(chan *types.Transaction)
	p.txpoolSub = p.txpool.TransactionsFeed().Subscribe(requests)

	for {
		timeout := time.NewTimer(10 * time.Second)
		select {
		case tx := <-requests:
			if err := p.createCollation([]*types.Transaction{tx}); err == nil {
				log.Error("Create collation failed: %v", tx)
			}
			log.Info(fmt.Sprintf("Received transaction id: %v", tx))
		case <-timeout.C:
			log.Error("Subscriber timed out")
		case err := <-p.txpoolSub.Err():
			log.Error("Subscriber failed: %v", err)
			timeout.Stop()
			return
		}
		timeout.Stop()
	}
=======
// Stop the main loop for proposing collations.
func (p *Proposer) Stop() error {
	log.Info(fmt.Sprintf("Stopping proposer service in shard %d", p.shardID))
	return nil
>>>>>>> 40d7a6d0
}<|MERGE_RESOLUTION|>--- conflicted
+++ resolved
@@ -4,10 +4,6 @@
 
 import (
 	"context"
-<<<<<<< HEAD
-=======
-	"crypto/rand"
->>>>>>> 40d7a6d0
 	"fmt"
 	"math/big"
 	"time"
@@ -37,11 +33,7 @@
 // and a shard transaction pool.
 func NewProposer(client *mainchain.SMCClient, shardp2p sharding.ShardP2P, txpool sharding.TXPool, shardChainDb ethdb.Database, shardID int) (*Proposer, error) {
 	// Initializes a  directory persistent db.
-<<<<<<< HEAD
-	return &Proposer{client, shardp2p, txpool, nil, shardChainDb}, nil
-=======
-	return &Proposer{client, shardp2p, txpool, shardChainDb, shardID}, nil
->>>>>>> 40d7a6d0
+	return &Proposer{client, shardp2p, txpool, nil, shardChainDb, shardID}, nil
 }
 
 // Start the main loop for proposing collations.
@@ -55,18 +47,12 @@
 
 // Stop the main loop for proposing collations.
 func (p *Proposer) Stop() error {
-	log.Info("Stopping proposer service")
+	log.Info(fmt.Sprintf("Stopping proposer service in shard %d", p.shardID))
 	p.txpoolSub.Unsubscribe()
 	return nil
 }
 
-<<<<<<< HEAD
 func (p *Proposer) createCollation(txs []*types.Transaction) error {
-	// TODO: Create and use CLI flag for shardID
-	shardID := big.NewInt(0)
-
-=======
->>>>>>> 40d7a6d0
 	// Get current block number.
 	blockNumber, err := p.client.ChainReader().BlockByNumber(context.Background(), nil)
 	if err != nil {
@@ -92,7 +78,6 @@
 	return nil
 }
 
-<<<<<<< HEAD
 func (p *Proposer) subscribeTransactions() {
 	requests := make(chan *types.Transaction)
 	p.txpoolSub = p.txpool.TransactionsFeed().Subscribe(requests)
@@ -114,10 +99,4 @@
 		}
 		timeout.Stop()
 	}
-=======
-// Stop the main loop for proposing collations.
-func (p *Proposer) Stop() error {
-	log.Info(fmt.Sprintf("Stopping proposer service in shard %d", p.shardID))
-	return nil
->>>>>>> 40d7a6d0
 }